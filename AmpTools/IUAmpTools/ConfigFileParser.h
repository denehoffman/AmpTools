//******************************************************************************
// This file is part of AmpTools, a package for performing Amplitude Analysis
// 
// Copyright Trustees of Indiana University 2010, all rights reserved
// 
// This software written by Matthew Shepherd, Ryan Mitchell, and 
//                  Hrayr Matevosyan at Indiana University, Bloomington
// 
// Redistribution and use in source and binary forms, with or without
// modification, are permitted provided that the following conditions
// are met:
// 1. Redistributions of source code must retain the above copyright
//    notice and author attribution, this list of conditions and the
//    following disclaimer. 
// 2. Redistributions in binary form must reproduce the above copyright
//    notice and author attribution, this list of conditions and the
//    following disclaimer in the documentation and/or other materials
//    provided with the distribution.
// 3. Neither the name of the University nor the names of its contributors
//    may be used to endorse or promote products derived from this software
//    without specific prior written permission.
// 
// Creation of derivative forms of this software for commercial
// utilization may be subject to restriction; written permission may be
// obtained from the Trustees of Indiana University.
// 
// INDIANA UNIVERSITY AND THE AUTHORS MAKE NO REPRESENTATIONS OR WARRANTIES, 
// EXPRESS OR IMPLIED.  By way of example, but not limitation, INDIANA 
// UNIVERSITY MAKES NO REPRESENTATIONS OR WARRANTIES OF MERCANTABILITY OR 
// FITNESS FOR ANY PARTICULAR PURPOSE OR THAT THE USE OF THIS SOFTWARE OR 
// DOCUMENTATION WILL NOT INFRINGE ANY PATENTS, COPYRIGHTS, TRADEMARKS, 
// OR OTHER RIGHTS.  Neither Indiana University nor the authors shall be 
// held liable for any liability with respect to any claim by the user or 
// any other party arising from use of the program.
//******************************************************************************


/**
 *  The ConfigFileParser class fills a ConfigurationInfo object from either
 *  a file or a stream, depending on the constructor chosen.  It also 
 *  provides access to the raw config file information through the 
 *  getConfigFileLines method.
 *
 *  Config files follow these rules:
 *
 * #####################################
 * ####    THIS IS A CONFIG FILE    ####
 * #####################################
 * ##
 * ##  Blank lines or lines beginning with a "#" are ignored.
 * ##
 * ##  Double colons (::) are treated like a space.
 * ##  This is sometimes useful for grouping (for example,
 * ##  grouping strings like "reaction::sum::amplitudeName")
 * ##
 * ##  All non-comment lines must begin with one of the following keywords.
 * ##
 * ##  (note:  <word> means necessary 
 * ##       (word) means optional)
 * ##
 * ##  include     <file>
 * ##  define      <word> (defn1) (defn2) (defn3) ...
 * ##  loop        <word> <value1> <value2> (value3) ...
 * ##  fit         <fitname>
 * ##  keyword     <keyword> <min arguments> <max arguments>
 * ##  reaction     <reaction> <particle1> <particle2> (particle3) ...
 * ##  data         <reaction> <class> (arg1) (arg2) (arg3) ...
 * ##  genmc        <reaction> <class> (arg1) (arg2) (arg3) ...
 * ##  accmc        <reaction> <class> (arg1) (arg2) (arg3) ...
 * ##  normintfile  <reaction> <file> ("input")
 * ##  sum          <reaction> <sum> (sum2) (sum3) ...
 * ##  amplitude    <reaction> <sum> <amp> <class> (arg1) (arg2) ([par]) ... 
 * ##  initialize    <reaction> <sum> <amp> <"events"/"polar"/"cartesian">
 * ##       <value1> <value2> ("fixed"/"real")
 * ##  scale        <reaction> <sum> <amp> <value or [parameter]>
 * ##  constrain    <reaction1> <sum1> <amp1> <reaction2> <sum2> <amp2> ...
 * ##  permute      <reaction> <sum> <amp> <index1> <index2> ...
 * ##  pdf          <reaction> <pdf> <class> (arg1) (arg2) ([par]) ... 
 * ##  pdfinitialize <reaction> <pdf> <value> ("fixed")
 * ##  pdfscale     <reaction> <pdf> <value or [parameter]>
 * ##  pdfconstrain <reaction1> <pdf1> <reaction2> <pdf2> ...
 * ##  parameter    <par> <value> ("fixed"/"bounded"/"gaussian") 
 * ##       (lower/central) (upper/error)
 * ##  gpudevice    <reaction> <device number>
 * ##    DEPRECATED:
 * ##  datafile      <reaction> <file> (file2) (file3) ...
 * ##  genmcfile     <reaction> <file> (file2) (file3) ...
 * ##  accmcfile     <reaction> <file> (file2) (file3) ...
 * ##
 * #####################################
 * 
 */

#if !defined(CONFIGFILEPARSER)
#define CONFIGFILEPARSER

#include <utility>
#include <string>
#include <vector>
#include <map>
#include <set>
#include <complex>
#include "IUAmpTools/ConfigurationInfo.h"

using namespace std;

class ConfigFileLine;


class ConfigFileParser
{

  public:

      /**
       *  Default constructor.
       */

    ConfigFileParser();


      /**
       *  A constructor that takes the name of a file as input.
       */

    ConfigFileParser(const string& configFile);


      /**
       *  A constructor that takes a stream as input.
       */

    ConfigFileParser(istream& input);


      /**
       *  A method to read configuration information from a file.  Use this 
       *  in conjunction with the default constructor as an alternative to 
       *  the ConfigFileParser(string configFile) constructor.
       */

    void readConfigFile(const string& configFile);


      /**
       *  A method to read configuration information from a stream.  Use this 
       *  in conjunction with the default constructor as an alternative to 
       *  the ConfigFileParser(istream input) constructor.
       */

    void readConfigFile(istream& input);


      /**
       *  The destructor.
       */

    ~ConfigFileParser() {}


      /**
       *  Returns a pointer to a filled ConfigurationInfo object.
       */

    ConfigurationInfo* getConfigurationInfo() {return m_configurationInfo;}


      /**
       *  Returns a vector of ConfigFileLine, which includes all parsed information
       *   (with expanded "include" and "define" statements).
       */

    const vector<ConfigFileLine>& getConfigFileLines() const {return m_configFileLines;}


      /**
       *  Displays the final parsed vector of ConfigFileLine.
       */

    void displayConfigFile() const;


      /**
       *  Control the level of output printed while parsing (useful for debugging).
       */

    static void setVerboseParsing(bool verboseParsing = false) 
                                    {m_verboseParsing = verboseParsing;}



  private:


      // read from a given file

    vector<ConfigFileLine> readConfigFileLines(const string& configFile) const;


      // read from a stream

    vector<ConfigFileLine> readConfigFileLines(istream& input) const;


      // expand the "include" and "define" statements

    vector<ConfigFileLine> expandConfigFileLines(vector<ConfigFileLine> configFileLines) const;


      // set up the ConfigurationInfo object

    void setupConfigurationInfo();


      // Do checks on the syntax, check keywords, etc.

    void checkSyntax() const;


      // Do the setup for each keyword

    void doFit           (const ConfigFileLine& line);
    void doKeyword       (const ConfigFileLine& line);
    void doReaction      (const ConfigFileLine& line);
    void doParameter     (const ConfigFileLine& line);
    void doData          (const ConfigFileLine& line);
    void doNormInt       (const ConfigFileLine& line);
    void doSum           (const ConfigFileLine& line);
    void doAmplitude     (const ConfigFileLine& line);
    void doInitialize    (const ConfigFileLine& line);
    void doPermute       (const ConfigFileLine& line);
    void doConstrain     (const ConfigFileLine& line);
    void doScale         (const ConfigFileLine& line);
    void doPDF           (const ConfigFileLine& line);
    void doPDFInitialize (const ConfigFileLine& line);
    void doPDFConstrain  (const ConfigFileLine& line);
    void doPDFScale      (const ConfigFileLine& line);
    void doGPUDevice     (const ConfigFileLine& line);


<<<<<<< HEAD
      // Initialize an amplitude or PDF

    void initializeAmplitude(AmplitudeInfo* amplitude, const ConfigFileLine& line,
                             string type, double value1, double value2,
                             string fixtype1, string fixtype2);
    void initializePDF(PDFInfo* pdf, const ConfigFileLine& line,
                             double value, string fixtype);


=======
>>>>>>> 4c92162c
      // Member data

    string                  m_fitName;
    string                  m_configFile;
    set<string>             m_userKeywords;
    static bool             m_verboseParsing;
    vector<ConfigFileLine>  m_configFileLines;
    ConfigurationInfo*      m_configurationInfo;


};


inline istream& operator>>( istream& input, ConfigFileParser& parser ){
  parser.readConfigFile( input );  return input;
}


/**
 *  The ConfigFileLine class holds a line of a parsed config file.
 *
 *    A line of the config file has the form:
 *
 *        keyword  argument1  argument2  argument3 .....
 *
 *    comment() = true for lines starting with # or empty lines
 */


class ConfigFileLine
{

  public:

    ConfigFileLine(const string& fileName, int lineNumber, const string& line);

    string          line()           const {return m_line;}
    string          fileName()       const {return m_fileName;}
    int             lineNumber()     const {return m_lineNumber;}
    string          keyword()        const {return m_keyword;}
    vector<string>  arguments()      const {return m_arguments;}
    bool            comment()        const {return m_comment;}

    void            printLine()      const {cout << "(" << m_lineNumber << ") " << 
                                                    m_fileName   << " >>   " << 
                                                    m_line       << endl;}

    void            printArguments() const {cout << "KEYWORD:  " << m_keyword << endl;
                                            cout << "ARGUMENTS: " << endl;
                                            for ( unsigned int i = 0; i < m_arguments.size(); i++){
                                              cout << m_arguments[i] << endl;}}

    void            flushDefinition(const string& word, const vector<string>& definition);

  private:

    string          m_line;
    string          m_fileName;
    int             m_lineNumber;
    string          m_keyword;
    vector<string>  m_arguments;
    bool            m_comment;

};


#endif<|MERGE_RESOLUTION|>--- conflicted
+++ resolved
@@ -238,18 +238,6 @@
     void doGPUDevice     (const ConfigFileLine& line);
 
 
-<<<<<<< HEAD
-      // Initialize an amplitude or PDF
-
-    void initializeAmplitude(AmplitudeInfo* amplitude, const ConfigFileLine& line,
-                             string type, double value1, double value2,
-                             string fixtype1, string fixtype2);
-    void initializePDF(PDFInfo* pdf, const ConfigFileLine& line,
-                             double value, string fixtype);
-
-
-=======
->>>>>>> 4c92162c
       // Member data
 
     string                  m_fitName;
