--- conflicted
+++ resolved
@@ -851,21 +851,6 @@
   if (arguments.size() >= 7) fixtype1 = arguments[6];
   if (arguments.size() == 8) fixtype2 = arguments[7];
   AmplitudeInfo* amplitude = m_configurationInfo->amplitude(reaction,sumname,ampname);
-<<<<<<< HEAD
-  initializeAmplitude(amplitude,line,type,value1,value2,fixtype1,fixtype2);
-  vector< TermInfo* > constraints = amplitude->constraints();
-  for (unsigned int i = 0; i < constraints.size(); i++){
-    initializeAmplitude((AmplitudeInfo*)constraints[i],line,type,value1,value2,fixtype1,fixtype2);
-  }
-}
-
-
-void
-ConfigFileParser::initializeAmplitude(AmplitudeInfo* amplitude, const ConfigFileLine& line,
-                                      string type, double value1, double value2,
-                                      string fixtype1, string fixtype2){
-=======
->>>>>>> 4c92162c
   if (!amplitude){
     cout << "ConfigFileParser ERROR:  trying to initialize nonexistent amplitude " << endl;
     line.printLine();
@@ -954,16 +939,6 @@
   string fixtype("floating");
   if (arguments.size() >= 4) fixtype = arguments[3];
   PDFInfo* pdf = m_configurationInfo->pdf(reaction,pdfname);
-  initializePDF(pdf,line,value,fixtype);
-  vector< TermInfo* > constraints = pdf->constraints();
-  for (unsigned int i = 0; i < constraints.size(); i++){
-    initializePDF((PDFInfo*)constraints[i],line,value,fixtype);
-  }
-}
-
-void
-ConfigFileParser::initializePDF(PDFInfo* pdf, const ConfigFileLine& line,
-                                 double value, string fixtype){
   if (!pdf){
     cout << "ConfigFileParser ERROR:  trying to initialize nonexistent pdf " << endl;
     line.printLine();
