//******************************************************************************
// This file is part of AmpTools, a package for performing Amplitude Analysis
// 
// Copyright Trustees of Indiana University 2010, all rights reserved
// 
// This software written by Matthew Shepherd, Ryan Mitchell, and 
//                  Hrayr Matevosyan at Indiana University, Bloomington
// 
// Redistribution and use in source and binary forms, with or without
// modification, are permitted provided that the following conditions
// are met:
// 1. Redistributions of source code must retain the above copyright
//    notice and author attribution, this list of conditions and the
//    following disclaimer. 
// 2. Redistributions in binary form must reproduce the above copyright
//    notice and author attribution, this list of conditions and the
//    following disclaimer in the documentation and/or other materials
//    provided with the distribution.
// 3. Neither the name of the University nor the names of its contributors
//    may be used to endorse or promote products derived from this software
//    without specific prior written permission.
// 
// Creation of derivative forms of this software for commercial
// utilization may be subject to restriction; written permission may be
// obtained from the Trustees of Indiana University.
// 
// INDIANA UNIVERSITY AND THE AUTHORS MAKE NO REPRESENTATIONS OR WARRANTIES, 
// EXPRESS OR IMPLIED.  By way of example, but not limitation, INDIANA 
// UNIVERSITY MAKES NO REPRESENTATIONS OR WARRANTIES OF MERCANTABILITY OR 
// FITNESS FOR ANY PARTICULAR PURPOSE OR THAT THE USE OF THIS SOFTWARE OR 
// DOCUMENTATION WILL NOT INFRINGE ANY PATENTS, COPYRIGHTS, TRADEMARKS, 
// OR OTHER RIGHTS.  Neither Indiana University nor the authors shall be 
// held liable for any liability with respect to any claim by the user or 
// any other party arising from use of the program.
//******************************************************************************


#include "IUAmpTools/AmpToolsInterface.h"
#include "MinuitInterface/MinuitMinimizationManager.h"
#include "IUAmpTools/AmplitudeManager.h"
#include "IUAmpTools/AmpVecs.h"
#include "IUAmpTools/Kinematics.h"
#include "IUAmpTools/NormIntInterface.h"
#include "IUAmpTools/ConfigFileParser.h"
#include "IUAmpTools/ConfigurationInfo.h"
#include "IUAmpTools/ParameterManager.h"
#include "IUAmpTools/LikelihoodCalculator.h"
#include "IUAmpTools/AmpToolsInterface.h"
#include "IUAmpTools/FitResults.h"


vector<Amplitude*> AmpToolsInterface::m_userAmplitudes;
vector<DataReader*> AmpToolsInterface::m_userDataReaders;

AmpToolsInterface::AmpToolsInterface( FunctionalityFlag flag ) :
 m_functionality( flag ),
 m_configurationInfo( NULL ),
 m_minuitMinimizationManager(NULL),
 m_parameterManager(NULL),
 m_fitResults(NULL)
{

}


AmpToolsInterface::AmpToolsInterface(ConfigurationInfo* configurationInfo, FunctionalityFlag flag ):
    m_functionality( flag ),
    m_configurationInfo(configurationInfo),
    m_minuitMinimizationManager(NULL),
    m_parameterManager(NULL),
    m_fitResults(NULL){

  resetConfigurationInfo(configurationInfo);

}


void
AmpToolsInterface::resetConfigurationInfo(ConfigurationInfo* configurationInfo){

  m_configurationInfo = configurationInfo;

  clear();

  if( m_functionality == kFull ){
    
    // ************************
    // create a MinuitMinimizationManager
    // ************************

    m_minuitMinimizationManager = new MinuitMinimizationManager(100);
    m_minuitMinimizationManager->setPrecision( 1E-13 );
  }

    // ************************
    // create an AmplitudeManager for each reaction
    // ************************

  for (unsigned int irct = 0; irct < m_configurationInfo->reactionList().size(); irct++){

    ReactionInfo* reaction = m_configurationInfo->reactionList()[irct];
    string reactionName(reaction->reactionName());

    AmplitudeManager* ampMan = new AmplitudeManager(reaction->particleList(),reactionName);
    for (unsigned int i = 0; i < m_userAmplitudes.size(); i++){
      ampMan->registerAmplitudeFactor( *m_userAmplitudes[i] );
    }
    ampMan->setupFromConfigurationInfo( m_configurationInfo );
    if( m_functionality == kFull ) ampMan->setOptimizeParIteration( true );
    m_intensityManagers.push_back(ampMan);

  }

  if( m_functionality == kFull ){
  
    // ************************
    // create a ParameterManager
    // ************************

    m_parameterManager = new ParameterManager ( m_minuitMinimizationManager, m_intensityManagers );
    m_parameterManager->setupFromConfigurationInfo( m_configurationInfo );

  }
  
    // ************************
    // loop over reactions
    // ************************

  for (unsigned int irct = 0; irct < m_configurationInfo->reactionList().size(); irct++){

    ReactionInfo* reaction = m_configurationInfo->reactionList()[irct];
    string reactionName(reaction->reactionName());
    IntensityManager* intenMan = intensityManager(reactionName);

    if (!intenMan)
      cout << "AmpToolsInterface WARNING:  not creating an AmplitudeManager for reaction " 
           << reactionName << endl;


    if( m_functionality == kFull || m_functionality == kPlotGeneration ){
      
      // ************************
      // create DataReaders
      // ************************

      for (unsigned int i = 0; i < m_userDataReaders.size(); i++){
        if (reaction->data().first == m_userDataReaders[i]->name())
          m_dataReaderMap[reactionName]
          = m_userDataReaders[i]->newDataReader(reaction->data().second);
        if (reaction->bkgnd().first == m_userDataReaders[i]->name())
          m_bkgndReaderMap[reactionName]
          = m_userDataReaders[i]->newDataReader(reaction->bkgnd().second);
        if (reaction->genMC().first == m_userDataReaders[i]->name())
          m_genMCReaderMap[reactionName]
          = m_userDataReaders[i]->newDataReader(reaction->genMC().second);
        if (reaction->accMC().first == m_userDataReaders[i]->name())
          m_accMCReaderMap[reactionName]
          = m_userDataReaders[i]->newDataReader(reaction->accMC().second);
      }
      DataReader* dataRdr  =  dataReader(reactionName);
      DataReader* bkgndRdr = bkgndReader(reactionName);
      DataReader* genMCRdr = genMCReader(reactionName);
      DataReader* accMCRdr = accMCReader(reactionName);
      
      if (!dataRdr)
        cout << "AmpToolsInterface WARNING:  not creating a DataReader for data associated with reaction "
        << reactionName << endl;
      if (!genMCRdr)
        cout << "AmpToolsInterface WARNING:  not creating a DataReader for generated MC associated with reaction "
        << reactionName << endl;
      if (!accMCRdr)
        cout << "AmpToolsInterface WARNING:  not creating a DataReader for accepted MC associated with reaction "
        << reactionName << endl;


      // ************************
      // create a NormIntInterface
      // ************************
      
      NormIntInterface* normInt = NULL;
      if (genMCRdr && accMCRdr && intenMan && !(reaction->normIntFileInput())){
        normInt = new NormIntInterface(genMCRdr, accMCRdr, *intenMan);
        m_normIntMap[reactionName] = normInt;
        if (reaction->normIntFile() == "")
          cout << "AmpToolsInterface WARNING:  no name given to NormInt file for reaction "
          << reactionName << endl;
      }
      else if (reaction->normIntFileInput()){
        normInt = new NormIntInterface(reaction->normIntFile());
        m_normIntMap[reactionName] = normInt;
      }
      else{
        cout << "AmpToolsInterface WARNING:  not creating a NormIntInterface for reaction "
        << reactionName << endl;
      }

      if( m_functionality == kFull ){

        // ************************
        // create a LikelihoodCalculator
        // ************************

        LikelihoodCalculator* likCalc = NULL;
        if (intenMan && normInt && dataRdr && m_parameterManager){
          likCalc = new LikelihoodCalculator(*intenMan, *normInt, dataRdr, bkgndRdr, *m_parameterManager);
          m_likCalcMap[reactionName] = likCalc;
        }
        else{
          cout << "AmpToolsInterface WARNING:  not creating a LikelihoodCalculator for reaction "
          << reactionName << endl;
        }
      }
    }
  }
  
    // ************************
    // create FitResults
    // ************************

  
  if( m_functionality == kFull ){
    
    m_fitResults = new FitResults( m_configurationInfo,
                                   m_intensityManagers,
                                   m_likCalcMap,
                                   m_normIntMap,
                                   m_minuitMinimizationManager,
                                   m_parameterManager );
  }
  else if( m_functionality == kPlotGeneration ){
    
    string inputResultsFile(m_configurationInfo->fitOutputFileName());
    m_fitResults = new FitResults( inputResultsFile );
  }
}



double
AmpToolsInterface::likelihood (const string& reactionName) const {
  LikelihoodCalculator* likCalc = likelihoodCalculator(reactionName);
  if (likCalc) return (*likCalc)();
  return 0.0;
}


double
AmpToolsInterface::likelihood () const {
  double L = 0.0;
  for (unsigned int irct = 0; irct < m_configurationInfo->reactionList().size(); irct++){
    ReactionInfo* reaction = m_configurationInfo->reactionList()[irct];
    L += likelihood(reaction->reactionName());
  }
  return L;
}


void
AmpToolsInterface::finalizeFit(){

    // ************************
    // save fit parameters
    // ************************
  
  string outputFile(m_configurationInfo->fitOutputFileName());
  ofstream outFile(outputFile.c_str());  
  m_fitResults->saveResults();
  m_fitResults->writeResults( outputFile );


    // ************************
    // save normalization integrals
    // ************************
  
  for (unsigned int irct = 0; irct < m_configurationInfo->reactionList().size(); irct++){

    ReactionInfo* reaction = m_configurationInfo->reactionList()[irct];

    if( !reaction->normIntFileInput() ){
      string reactionName(reaction->reactionName());
      NormIntInterface* normInt = normIntInterface(reactionName);
      // the call to FitResults::writeResults will force a cache update
      // there is no need to do it twice
      //      if (normInt->hasAccessToMC()) normInt->forceCacheUpdate();
      normInt->exportNormIntCache( reaction->normIntFile() );
    }
  }
}


IntensityManager*
AmpToolsInterface::intensityManager(const string& reactionName) const {
  for (unsigned int i = 0; i < m_intensityManagers.size(); i++){
    if (m_intensityManagers[i]->reactionName() == reactionName)
      return m_intensityManagers[i];
  }
  return (IntensityManager*) NULL;
}


DataReader*
AmpToolsInterface::dataReader (const string& reactionName) const {
  if (m_dataReaderMap.find(reactionName) != m_dataReaderMap.end())
    return m_dataReaderMap.find(reactionName)->second;
  return (DataReader*) NULL;
}

DataReader*
AmpToolsInterface::bkgndReader (const string& reactionName) const {
  if (m_bkgndReaderMap.find(reactionName) != m_bkgndReaderMap.end())
    return m_bkgndReaderMap.find(reactionName)->second;
  return (DataReader*) NULL;
}

DataReader*
AmpToolsInterface::genMCReader (const string& reactionName) const {
  if (m_genMCReaderMap.find(reactionName) != m_genMCReaderMap.end())
    return m_genMCReaderMap.find(reactionName)->second;
  return (DataReader*) NULL;
}


DataReader*
AmpToolsInterface::accMCReader (const string& reactionName) const {
  if (m_accMCReaderMap.find(reactionName) != m_accMCReaderMap.end())
    return m_accMCReaderMap.find(reactionName)->second;
  return (DataReader*) NULL;
}


NormIntInterface*
AmpToolsInterface::normIntInterface (const string& reactionName) const {
  if (m_normIntMap.find(reactionName) != m_normIntMap.end())
    return m_normIntMap.find(reactionName)->second;
  return (NormIntInterface*) NULL;
}


LikelihoodCalculator*
AmpToolsInterface::likelihoodCalculator (const string& reactionName) const {
  if (m_likCalcMap.find(reactionName) != m_likCalcMap.end())
    return m_likCalcMap.find(reactionName)->second;
  return (LikelihoodCalculator*) NULL;
}



void
AmpToolsInterface::registerAmplitude( const Amplitude& amplitude){

  m_userAmplitudes.push_back(amplitude.clone());

}



void
AmpToolsInterface::registerDataReader( const DataReader& dataReader){

  m_userDataReaders.push_back(dataReader.clone());

}



void
AmpToolsInterface::clear(){
  
  if( m_configurationInfo != NULL ){
    
    for (unsigned int irct = 0; irct < m_configurationInfo->reactionList().size(); irct++){

      ReactionInfo* reaction = m_configurationInfo->reactionList()[irct];
      string reactionName(reaction->reactionName());

      if (likelihoodCalculator(reactionName)) delete m_likCalcMap[reactionName];
      if (intensityManager(reactionName)) delete intensityManager(reactionName);
      if (dataReader(reactionName)) delete dataReader(reactionName);
      if (accMCReader(reactionName)) delete accMCReader(reactionName);
      if (genMCReader(reactionName)) delete genMCReader(reactionName);
      if (normIntInterface(reactionName)) delete normIntInterface(reactionName);
    }
  }

  m_intensityManagers.clear();
  m_dataReaderMap.clear();
  m_genMCReaderMap.clear();
  m_accMCReaderMap.clear();
  m_normIntMap.clear();
  m_likCalcMap.clear();

  for (unsigned int i = 0; i < MAXAMPVECS; i++){
    m_ampVecs[i].deallocAmpVecs();
    m_ampVecsReactionName[i] = "";
  }

  if (minuitMinimizationManager()) delete minuitMinimizationManager();
  if (parameterManager()) delete parameterManager();

}



void
AmpToolsInterface::clearEvents(unsigned int iDataSet){

  if (iDataSet >= MAXAMPVECS){
    cout << "AmpToolsInterface:  ERROR data set index out of range" << endl;
    exit(1);
  }

  m_ampVecsReactionName[iDataSet] = "";
  m_ampVecs[iDataSet].deallocAmpVecs();

}


void
AmpToolsInterface::loadEvents(DataReader* dataReader, 
                              unsigned int iDataSet){

  if (iDataSet >= MAXAMPVECS){
    cout << "AmpToolsInterface:  ERROR data set index out of range" << endl;
    exit(1);
  }

  clearEvents(iDataSet);
  
  // if the data reader is null then this will just leave the AmpVecs
  // object in a state where it contains no data, which is consistent
  // with no data reader available (some DataReaders, like those for
  // background) are optional
  if( dataReader != NULL ) m_ampVecs[iDataSet].loadData(dataReader);
}


void
AmpToolsInterface::loadEvent(Kinematics* kin, int iEvent, int nEventsTotal,
                              unsigned int iDataSet){

  if (iDataSet >= MAXAMPVECS){
    cout << "AmpToolsInterface:  ERROR data set index out of range" << endl;
    exit(1);
  }

  m_ampVecs[iDataSet].loadEvent(kin, iEvent, nEventsTotal);

}


double
AmpToolsInterface::processEvents(string reactionName,
                              unsigned int iDataSet) {

  if (iDataSet >= MAXAMPVECS){
    cout << "AmpToolsInterface:  ERROR data set index out of range" << endl;
    exit(1);
  }

  bool isFirstPass = (m_ampVecs[iDataSet].m_pdAmps == 0);

  m_ampVecsReactionName[iDataSet] = reactionName;

  IntensityManager* intenMan = intensityManager(reactionName);

  if (isFirstPass) m_ampVecs[iDataSet].allocateTerms(*intenMan,true);

  return intenMan->calcIntensities(m_ampVecs[iDataSet]);

}


int
AmpToolsInterface::numEvents(unsigned int iDataSet) const {

  if (iDataSet >= MAXAMPVECS){
    cout << "AmpToolsInterface:  ERROR data set index out of range" << endl;
    exit(1);
  }

  return m_ampVecs[iDataSet].m_iNTrueEvents;

}


Kinematics*
AmpToolsInterface::kinematics(int iEvent,
                    unsigned int iDataSet){

  if (iDataSet >= MAXAMPVECS){
    cout << "AmpToolsInterface:  ERROR data set index out of range" << endl;
    exit(1);
  }

  return m_ampVecs[iDataSet].getEvent(iEvent);

}


double
AmpToolsInterface::intensity(int iEvent,
                              unsigned int iDataSet) const {

  if (iDataSet >= MAXAMPVECS){
    cout << "AmpToolsInterface:  ERROR data set index out of range" << endl;
    exit(1);
  }

  if (iEvent >= m_ampVecs[iDataSet].m_iNTrueEvents || iEvent < 0){
    cout << "AmpToolsInterface ERROR:  out of bounds in intensity call" << endl;
    exit(1);
  }

  return m_ampVecs[iDataSet].m_pdIntensity[iEvent];

}


complex<double>
AmpToolsInterface::decayAmplitude (int iEvent, string ampName,
                                   unsigned int iDataSet) const {

  if (iDataSet >= MAXAMPVECS){
    cout << "AmpToolsInterface:  ERROR data set index out of range" << endl;
    exit(1);
  }

  if (iEvent >= m_ampVecs[iDataSet].m_iNTrueEvents || iEvent < 0){
    cout << "AmpToolsInterface ERROR:  out of bounds in decayAmplitude call" << endl;
    exit(1);
  }

  IntensityManager* intenMan = intensityManager(m_ampVecsReactionName[iDataSet]);

  int iAmp = intenMan->termIndex(ampName);

  // fix!! this experession is not generally correct for all intensity
  // managers -- put as helper function in AmpVecs?
  
  return complex<double>
            (m_ampVecs[iDataSet].m_pdAmps[2*m_ampVecs[iDataSet].m_iNEvents*iAmp+2*iEvent],
             m_ampVecs[iDataSet].m_pdAmps[2*m_ampVecs[iDataSet].m_iNEvents*iAmp+2*iEvent+1]);

}

complex<double>
AmpToolsInterface::scaledProductionAmplitude (string ampName, unsigned int iDataSet) const {

  const IntensityManager* intenMan = intensityManager(m_ampVecsReactionName[iDataSet]);
  
  double scale = intenMan->getScale( ampName );
  complex< double > prodAmp = intenMan->productionFactor( ampName );
  
  return scale * prodAmp;
}


double
AmpToolsInterface::alternateIntensity(int iEvent,
                                      unsigned int iDataSet) const {

  if (iDataSet >= MAXAMPVECS){
    cout << "AmpToolsInterface:  ERROR data set index out of range" << endl;
    exit(1);
  }


  double runningIntensity = 0.0;

    // loop over sums

  vector<CoherentSumInfo*> sums = m_configurationInfo->coherentSumList(m_ampVecsReactionName[iDataSet]);
  for (unsigned int iSum = 0; iSum < sums.size(); iSum++){

    complex<double> runningAmplitude(0.0,0.0);

    // loop over amps

    vector<AmplitudeInfo*> amps =
      m_configurationInfo->amplitudeList(m_ampVecsReactionName[iDataSet],sums[iSum]->sumName());
    for (unsigned int iAmp = 0; iAmp < amps.size(); iAmp++){

      complex<double> P = scaledProductionAmplitude(amps[iAmp]->fullName());
      complex<double> D = decayAmplitude(iEvent,amps[iAmp]->fullName(),iDataSet);

      runningAmplitude += P*D;

    }

    runningIntensity += norm(runningAmplitude);

  }

  return runningIntensity;
}

void
AmpToolsInterface::printKinematics(string reactionName, Kinematics* kin) const {

  ReactionInfo* reaction = m_configurationInfo->reaction(reactionName);
  vector<TLorentzVector> momenta = kin->particleList();

  if (reaction->particleList().size() != momenta.size()){
    cout << "AmpToolsInterface ERROR:  kinematics incompatible with this reaction" << endl;
    exit(1);
  }

  cout << "  +++++++++++++++++++++++++++++++++" << endl;
  cout << "    EVENT KINEMATICS " << endl;
  streamsize defaultStreamSize = cout.precision(15);
  for (unsigned int imom = 0; imom < momenta.size(); imom++){
    cout << "      particle " << reaction->particleList()[imom] << endl;
    cout << "          E  = " << momenta[imom].E() << endl;
    cout << "          Px = " << momenta[imom].Px() << endl;
    cout << "          Py = " << momenta[imom].Py() << endl;
    cout << "          Pz = " << momenta[imom].Pz() << endl;
  }
  cout.precision(defaultStreamSize);
  cout << "  +++++++++++++++++++++++++++++++++" << endl << endl;

}


void
AmpToolsInterface::printAmplitudes(string reactionName, Kinematics* kin) const {

  IntensityManager* intenMan = intensityManager(reactionName);
  
  if( intenMan->type() != IntensityManager::kAmplitude ){
    
    cout << "NOTE:  printAmplitudes is being called for a reaction "
         << "       that is not setup for an amplitude fit."
         << "       (Nothing more will be printed.)" << endl;
<<<<<<< HEAD
    
=======

>>>>>>> 337f23b2
    return;
  }
  
  AmplitudeManager* ampMan = dynamic_cast< AmplitudeManager* >( intenMan );
  
  vector<string> ampNames = ampMan->getTermNames();

  // we need to use the AmplitudeManager for this call in order to
  // exercise the GPU code for the amplitude calculation
  
  AmpVecs aVecs;
  aVecs.loadEvent(kin);
  aVecs.allocateTerms(*intenMan,true);
  
  ampMan->calcTerms(aVecs);
  
#ifdef GPU_ACCELERATION
  aVecs.allocateCPUAmpStorage( *intenMan );
  aVecs.m_gpuMan.copyAmpsFromGPU( aVecs );
#endif
  
  int nAmps = ampNames.size();
  
  // indexing of AmpVecs factors is tricky -- follow directly the code
  // in AmplitudeManager::calcAmplitudes with the assumption that
  // the number of events is 1 and we are working with event index 0
  
  int iAmpOffset = 0;
  
  for (unsigned int iamp = 0; iamp < nAmps; iamp++){
    
    cout << "    ----------------------------------" << endl;
    cout << "      AMPLITUDE = " << ampNames[iamp] << endl;
    cout << "    ----------------------------------" << endl << endl;
    
    vector< const Amplitude* > ampFactors = ampMan->getFactors(ampNames[iamp]);
    vector <vector <int> > permutations = ampMan->getPermutations(ampNames[iamp]);
    
    int nPerm = permutations.size();
    int nFact = ampFactors.size();
    
    int iAmpFactOffset = 0;
    
    for (unsigned int iperm = 0; iperm < nPerm; iperm++){

      cout << "        PERMUTATION = ";
      for (unsigned int ipar = 0; ipar < permutations[iperm].size(); ipar++){
        cout << permutations[iperm][ipar] << " ";
      }
      
      cout << endl << endl;

      cout << "       PRODUCT OF FACTORS = ( " 
	   << aVecs.m_pdAmps[iAmpOffset+iperm*2] << ", "
	   << aVecs.m_pdAmps[iAmpOffset+iperm*2+1] << endl;
      
      int iOffsetP = iAmpFactOffset + 2 * iperm;

      if( iamp == nAmps-1 ){

	// for the last amplitude, the pdAmpFactors array will still hold
	// the data for all of the factors of the amplitude so go ahead
	// and print those to the screen for the user
      
	for (unsigned int ifact = 0; ifact < nFact; ifact++){
        
	  int iOffsetF = iOffsetP + 2 * nPerm * ifact;

	  cout << "          AMPLITUDE FACTOR = " << ampFactors[ifact]->name() << endl;
	  cout << "          RESULT = ( "
	       << aVecs.m_pdAmpFactors[iOffsetF] << ", "
	       << aVecs.m_pdAmpFactors[iOffsetF+1] << " )"
	       << endl << endl;
      
	  iLocalOffset += 2;
	}
      }

      iAmpOffset += 2*nPerm;
    }
    
    // since there is only one event, we should be incrementing iAmpFactOffset
    // by 2 * nPerm * nFact for each amplitude in the loop
    
    iAmpFactOffset += iLocalOffset;
  }

  // Deallocate memory and return
  aVecs.deallocAmpVecs();
}


void
AmpToolsInterface::printIntensity(string reactionName, Kinematics* kin) const {

  IntensityManager* intenMan = intensityManager(reactionName);

  cout << "      ---------------------------------" << endl;
  cout << "        CALCULATING INTENSITY" << endl;
  cout << "      ---------------------------------" << endl << endl;
  double intensity = intenMan->calcIntensity(kin);
  cout << endl << "          INTENSITY = " << intensity << endl << endl << endl;

}


void
AmpToolsInterface::printEventDetails(string reactionName, Kinematics* kin) const {

  printKinematics(reactionName,kin);
  printAmplitudes(reactionName,kin);
  printIntensity(reactionName,kin);

}<|MERGE_RESOLUTION|>--- conflicted
+++ resolved
@@ -631,11 +631,7 @@
     cout << "NOTE:  printAmplitudes is being called for a reaction "
          << "       that is not setup for an amplitude fit."
          << "       (Nothing more will be printed.)" << endl;
-<<<<<<< HEAD
-    
-=======
-
->>>>>>> 337f23b2
+    
     return;
   }
   
