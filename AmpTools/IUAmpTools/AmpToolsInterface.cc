//******************************************************************************
// This file is part of AmpTools, a package for performing Amplitude Analysis
//
// Copyright Trustees of Indiana University 2010, all rights reserved
//
// This software written by Matthew Shepherd, Ryan Mitchell, and
//                  Hrayr Matevosyan at Indiana University, Bloomington
//
// Redistribution and use in source and binary forms, with or without
// modification, are permitted provided that the following conditions
// are met:
// 1. Redistributions of source code must retain the above copyright
//    notice and author attribution, this list of conditions and the
//    following disclaimer.
// 2. Redistributions in binary form must reproduce the above copyright
//    notice and author attribution, this list of conditions and the
//    following disclaimer in the documentation and/or other materials
//    provided with the distribution.
// 3. Neither the name of the University nor the names of its contributors
//    may be used to endorse or promote products derived from this software
//    without specific prior written permission.
//
// Creation of derivative forms of this software for commercial
// utilization may be subject to restriction; written permission may be
// obtained from the Trustees of Indiana University.
//
// INDIANA UNIVERSITY AND THE AUTHORS MAKE NO REPRESENTATIONS OR WARRANTIES,
// EXPRESS OR IMPLIED.  By way of example, but not limitation, INDIANA
// UNIVERSITY MAKES NO REPRESENTATIONS OR WARRANTIES OF MERCANTABILITY OR
// FITNESS FOR ANY PARTICULAR PURPOSE OR THAT THE USE OF THIS SOFTWARE OR
// DOCUMENTATION WILL NOT INFRINGE ANY PATENTS, COPYRIGHTS, TRADEMARKS,
// OR OTHER RIGHTS.  Neither Indiana University nor the authors shall be
// held liable for any liability with respect to any claim by the user or
// any other party arising from use of the program.
//******************************************************************************


#include "IUAmpTools/AmpToolsInterface.h"
#include "MinuitInterface/MinuitMinimizationManager.h"
#include "IUAmpTools/AmplitudeManager.h"
#include "IUAmpTools/AmpVecs.h"
#include "IUAmpTools/Kinematics.h"
#include "IUAmpTools/NormIntInterface.h"
#include "IUAmpTools/ConfigFileParser.h"
#include "IUAmpTools/ConfigurationInfo.h"
#include "IUAmpTools/ParameterManager.h"
#include "IUAmpTools/LikelihoodCalculator.h"
#include "IUAmpTools/AmpToolsInterface.h"
#include "IUAmpTools/FitResults.h"


vector<Amplitude*> AmpToolsInterface::m_userAmplitudes;
vector<DataReader*> AmpToolsInterface::m_userDataReaders;
unsigned int AmpToolsInterface::m_randomSeed = 0;

AmpToolsInterface::AmpToolsInterface( FunctionalityFlag flag ) :
m_functionality( flag ),
m_configurationInfo( NULL ),
m_minuitMinimizationManager(NULL),
m_parameterManager(NULL),
m_fitResults(NULL)
{
  srand( m_randomSeed );
}


AmpToolsInterface::AmpToolsInterface(ConfigurationInfo* configurationInfo, FunctionalityFlag flag ):
m_functionality( flag ),
m_configurationInfo(configurationInfo),
m_minuitMinimizationManager(NULL),
m_parameterManager(NULL),
m_fitResults(NULL){
  
  resetConfigurationInfo(configurationInfo);
  srand( m_randomSeed );
}


void
AmpToolsInterface::resetConfigurationInfo(ConfigurationInfo* configurationInfo){
  
  m_configurationInfo = configurationInfo;
  
  clear();
  
  if( m_functionality == kFull ){
    
    // ************************
    // create a MinuitMinimizationManager
    // ************************
    
    m_minuitMinimizationManager = new MinuitMinimizationManager(100);
    m_minuitMinimizationManager->setPrecision( 1E-13 );
  }
  
  // ************************
  // create an AmplitudeManager for each reaction
  // ************************
  
  for (unsigned int irct = 0; irct < m_configurationInfo->reactionList().size(); irct++){
    
    ReactionInfo* reaction = m_configurationInfo->reactionList()[irct];
    string reactionName(reaction->reactionName());
    
    AmplitudeManager* ampMan = new AmplitudeManager(reaction->particleList(),reactionName);
    for (unsigned int i = 0; i < m_userAmplitudes.size(); i++){
      ampMan->registerAmplitudeFactor( *m_userAmplitudes[i] );
    }
    ampMan->setupFromConfigurationInfo( m_configurationInfo );
    
    if( m_functionality == kFull ){
      ampMan->setOptimizeParIteration( true );
      ampMan->setFlushFourVecsIfPossible( true );
    }
    
    if( m_functionality == kMCGeneration ){
      ampMan->setOptimizeParIteration( false );
      ampMan->setFlushFourVecsIfPossible( false );
      ampMan->setForceUserVarRecalculation( true );
    }
    
    m_intensityManagers.push_back(ampMan);
  }
  
  if( m_functionality == kFull ){
    
    // ************************
    // create a ParameterManager
    // ************************
    
    m_parameterManager = new ParameterManager ( m_minuitMinimizationManager, m_intensityManagers );
    m_parameterManager->setupFromConfigurationInfo( m_configurationInfo );
    
  }
  
  // ************************
  // loop over reactions
  // ************************
  
  for (unsigned int irct = 0; irct < m_configurationInfo->reactionList().size(); irct++){
    
    ReactionInfo* reaction = m_configurationInfo->reactionList()[irct];
    string reactionName(reaction->reactionName());
    IntensityManager* intenMan = intensityManager(reactionName);
    
    if (!intenMan)
      cout << "AmpToolsInterface WARNING:  not creating an AmplitudeManager for reaction "
      << reactionName << endl;
    
    
    if( m_functionality == kFull || m_functionality == kPlotGeneration ){
      
      // ************************
      // create DataReaders
      // ************************
      
      for (unsigned int i = 0; i < m_userDataReaders.size(); i++){
        if (reaction->data().first == m_userDataReaders[i]->name())
          m_dataReaderMap[reactionName]
          = m_userDataReaders[i]->newDataReader(reaction->data().second);
        if (reaction->bkgnd().first == m_userDataReaders[i]->name())
          m_bkgndReaderMap[reactionName]
          = m_userDataReaders[i]->newDataReader(reaction->bkgnd().second);
        if (reaction->genMC().first == m_userDataReaders[i]->name())
          m_genMCReaderMap[reactionName]
          = m_userDataReaders[i]->newDataReader(reaction->genMC().second);
        if (reaction->accMC().first == m_userDataReaders[i]->name())
          m_accMCReaderMap[reactionName]
          = m_userDataReaders[i]->newDataReader(reaction->accMC().second);
      }
      DataReader* dataRdr  =  dataReader(reactionName);
      DataReader* bkgndRdr = bkgndReader(reactionName);
      DataReader* genMCRdr = genMCReader(reactionName);
      DataReader* accMCRdr = accMCReader(reactionName);
      
      if (!dataRdr)
        cout << "AmpToolsInterface WARNING:  not creating a DataReader for data associated with reaction "
        << reactionName << endl;
      if (!genMCRdr)
        cout << "AmpToolsInterface WARNING:  not creating a DataReader for generated MC associated with reaction "
        << reactionName << endl;
      if (!accMCRdr)
        cout << "AmpToolsInterface WARNING:  not creating a DataReader for accepted MC associated with reaction "
        << reactionName << endl;
      
      
      // ************************
      // create a NormIntInterface
      // ************************
      
      NormIntInterface* normInt = NULL;
      if (genMCRdr && accMCRdr && intenMan && !(reaction->normIntFileInput())){
        normInt = new NormIntInterface(genMCRdr, accMCRdr, *intenMan);
        m_normIntMap[reactionName] = normInt;
        if (reaction->normIntFile() == "")
          cout << "AmpToolsInterface WARNING:  no name given to NormInt file for reaction "
          << reactionName << endl;
      }
      else if (reaction->normIntFileInput()){
        normInt = new NormIntInterface(reaction->normIntFile());
        m_normIntMap[reactionName] = normInt;
      }
      else{
        cout << "AmpToolsInterface WARNING:  not creating a NormIntInterface for reaction "
        << reactionName << endl;
      }
      
      if( m_functionality == kFull ){
        
        // ************************
        // create a LikelihoodCalculator
        // ************************
        
        LikelihoodCalculator* likCalc = NULL;
        if (intenMan && normInt && dataRdr && m_parameterManager){
          likCalc = new LikelihoodCalculator(*intenMan, *normInt, dataRdr, bkgndRdr, *m_parameterManager);
          m_likCalcMap[reactionName] = likCalc;
        }
        else{
          cout << "AmpToolsInterface WARNING:  not creating a LikelihoodCalculator for reaction "
          << reactionName << endl;
        }
      }
    }
  }
  
  // ************************
  // create FitResults
  // ************************
  
  
  if( m_functionality == kFull ){
    
    m_fitResults = new FitResults( m_configurationInfo,
                                  m_intensityManagers,
                                  m_likCalcMap,
                                  m_normIntMap,
                                  m_minuitMinimizationManager,
                                  m_parameterManager );
  }
  else if( m_functionality == kPlotGeneration ){
    
    string inputResultsFile(m_configurationInfo->fitOutputFileName());
    m_fitResults = new FitResults( inputResultsFile );
  }
}



double
AmpToolsInterface::likelihood (const string& reactionName) const {
  LikelihoodCalculator* likCalc = likelihoodCalculator(reactionName);
  if (likCalc) return (*likCalc)();
  return 0.0;
}


double
AmpToolsInterface::likelihood () const {
  double L = 0.0;
  for (unsigned int irct = 0; irct < m_configurationInfo->reactionList().size(); irct++){
    ReactionInfo* reaction = m_configurationInfo->reactionList()[irct];
    L += likelihood(reaction->reactionName());
  }
  return L;
}

void
AmpToolsInterface::randomizeProductionPars( float maxFitFraction ){
  
  // shouldn't be callin' unless you're fittin'
  if( m_functionality != kFull ) return;
  
  vector< AmplitudeInfo* > amps = m_configurationInfo->amplitudeList();
    
  for( vector< AmplitudeInfo* >::iterator ampItr = amps.begin();
      ampItr != amps.end();
      ++ampItr ){
   
    if( (**ampItr).fixed() ) continue;
    
    string ampName = (**ampItr).fullName();
    string reac = (**ampItr).reactionName();
  
    double numSignalEvents = likelihoodCalculator(reac)->numSignalEvents();
    double normInt = normIntInterface(reac)->normInt(ampName,ampName).real();
    double ampScale = intensityManager(reac)->getScale(ampName);
    
    // fit fraction = ( scale^2 * prodPar^2 * normInt ) / numSignalEvents
    
    double fitFraction = random( maxFitFraction );
    double prodParMag = sqrt( ( numSignalEvents * fitFraction ) /
                              ( ampScale * ampScale * normInt ) );
    double prodParPhase = ( (**ampItr).real() ? 0 : random( 2*PI ) );
    
    complex< double > prodPar( prodParMag*cos( prodParPhase ),
                              prodParMag*sin( prodParPhase ) );
<<<<<<< HEAD
                              
    m_parameterManager->setProductionParameter( ampName, prodPar );
  }
}

void
AmpToolsInterface::randomizeParameter( const string& parName, float min, float max ){

  vector<ParameterInfo*> parInfoVec = m_configurationInfo->parameterList();

  auto parItr = parInfoVec.begin();
  for( ; parItr != parInfoVec.end(); ++parItr ){
    
    if( (**parItr).parName() == parName ) break;
  }
  
  if( parItr == parInfoVec.end() ){
    
    cout << "ERROR:  request to randomize nonexistent parameter:  " << parName << endl;
    return;
  }
  
  if( (**parItr).fixed() ){
    
    cout << "ERROR:  request to randomize a parameter named " << parName
         << " that is fixed.  Ignoring." << endl;
    return;
  }
  
  
  double value = min + random( max - min );
  m_parameterManager->setAmpParameter( parName, value );
}

void
=======
    
    m_parameterManager->setProductionParameter( ampName, prodPar );
  }
}

void
AmpToolsInterface::randomizeParameter( const string& parName, float min, float max ){

  vector<ParameterInfo*> parInfoVec = m_configurationInfo->parameterList();

  auto parItr = parInfoVec.begin();
  for( ; parItr != parInfoVec.end(); ++parItr ){
    
    if( (**parItr).parName() == parName ) break;
  }
  
  if( parItr == parInfoVec.end() ){
    
    cout << "ERROR:  request to randomize nonexistent parameter:  " << parName << endl;
    return;
  }
  
  if( (**parItr).fixed() ){
    
    cout << "ERROR:  request to randomize a parameter named " << parName
         << " that is fixed.  Ignoring." << endl;
    return;
  }
  
  double value = min + random( max - min );
  m_parameterManager->setAmpParameter( parName, value );
}

void
>>>>>>> 879a7eec
AmpToolsInterface::finalizeFit( const string& tag ){
  
  // ************************
  // save fit parameters
  // ************************
  
<<<<<<< HEAD
  string fitName = m_configurationInfo->fitName();
  string ext( ".fit" );
  if( tag.size() != 0 ) fitName += string( "_" ) + tag;
  string outputFile = fitName + ext;
  
  ofstream outFile(outputFile.c_str());
  m_fitResults->saveResults();
  m_fitResults->writeResults( outputFile );
=======
  m_fitResults->saveResults();
  m_fitResults->writeResults( m_configurationInfo->fitOutputFileName( tag ) );
>>>>>>> 879a7eec
  
  // ************************
  // save normalization integrals
  // ************************
  
  for (unsigned int irct = 0; irct < m_configurationInfo->reactionList().size(); irct++){
    
    ReactionInfo* reaction = m_configurationInfo->reactionList()[irct];
    
    if( !reaction->normIntFileInput() ){
      string reactionName(reaction->reactionName());
      NormIntInterface* normInt = normIntInterface(reactionName);
      // the call to FitResults::writeResults will force a cache update
      // there is no need to do it twice
      //      if (normInt->hasAccessToMC()) normInt->forceCacheUpdate();
      normInt->exportNormIntCache( reaction->normIntFile() );
    }
  }
}

IntensityManager*
AmpToolsInterface::intensityManager(const string& reactionName) const {
  for (unsigned int i = 0; i < m_intensityManagers.size(); i++){
    if (m_intensityManagers[i]->reactionName() == reactionName)
      return m_intensityManagers[i];
  }
  return (IntensityManager*) NULL;
}


DataReader*
AmpToolsInterface::dataReader (const string& reactionName) const {
  if (m_dataReaderMap.find(reactionName) != m_dataReaderMap.end())
    return m_dataReaderMap.find(reactionName)->second;
  return (DataReader*) NULL;
}

DataReader*
AmpToolsInterface::bkgndReader (const string& reactionName) const {
  if (m_bkgndReaderMap.find(reactionName) != m_bkgndReaderMap.end())
    return m_bkgndReaderMap.find(reactionName)->second;
  return (DataReader*) NULL;
}

DataReader*
AmpToolsInterface::genMCReader (const string& reactionName) const {
  if (m_genMCReaderMap.find(reactionName) != m_genMCReaderMap.end())
    return m_genMCReaderMap.find(reactionName)->second;
  return (DataReader*) NULL;
}


DataReader*
AmpToolsInterface::accMCReader (const string& reactionName) const {
  if (m_accMCReaderMap.find(reactionName) != m_accMCReaderMap.end())
    return m_accMCReaderMap.find(reactionName)->second;
  return (DataReader*) NULL;
}


NormIntInterface*
AmpToolsInterface::normIntInterface (const string& reactionName) const {
  if (m_normIntMap.find(reactionName) != m_normIntMap.end())
    return m_normIntMap.find(reactionName)->second;
  return (NormIntInterface*) NULL;
}


LikelihoodCalculator*
AmpToolsInterface::likelihoodCalculator (const string& reactionName) const {
  if (m_likCalcMap.find(reactionName) != m_likCalcMap.end())
    return m_likCalcMap.find(reactionName)->second;
  return (LikelihoodCalculator*) NULL;
}



void
AmpToolsInterface::registerAmplitude( const Amplitude& amplitude){
  
  m_userAmplitudes.push_back(amplitude.clone());
  
}



void
AmpToolsInterface::registerDataReader( const DataReader& dataReader){
  
  m_userDataReaders.push_back(dataReader.clone());
  
}



void
AmpToolsInterface::clear(){
  
  if( m_configurationInfo != NULL ){
    
    for (unsigned int irct = 0; irct < m_configurationInfo->reactionList().size(); irct++){
      
      ReactionInfo* reaction = m_configurationInfo->reactionList()[irct];
      string reactionName(reaction->reactionName());
      
      if (likelihoodCalculator(reactionName)) delete m_likCalcMap[reactionName];
      if (dataReader(reactionName)) delete dataReader(reactionName);
      if (accMCReader(reactionName)) delete accMCReader(reactionName);
      if (genMCReader(reactionName)) delete genMCReader(reactionName);
      if (normIntInterface(reactionName)) delete normIntInterface(reactionName);
    }

    // logic above won't work for these since the lookup function for each reaction
    // depends on the reaction itself
    for (unsigned int i = 0; i < m_intensityManagers.size(); i++){
      delete m_intensityManagers[i];
    }
  }
  
  m_intensityManagers.clear();
  m_dataReaderMap.clear();
  m_genMCReaderMap.clear();
  m_accMCReaderMap.clear();
  m_normIntMap.clear();
  m_likCalcMap.clear();
  
  for (unsigned int i = 0; i < MAXAMPVECS; i++){
    m_ampVecs[i].deallocAmpVecs();
    m_ampVecsReactionName[i] = "";
  }
  
  if (minuitMinimizationManager()) delete minuitMinimizationManager();
  if (parameterManager()) delete parameterManager();
  
}



void
AmpToolsInterface::clearEvents(unsigned int iDataSet){
  
  if (iDataSet >= MAXAMPVECS){
    cout << "AmpToolsInterface:  ERROR data set index out of range" << endl;
    exit(1);
  }
  
  m_ampVecsReactionName[iDataSet] = "";
  m_ampVecs[iDataSet].deallocAmpVecs();
  
}


void
AmpToolsInterface::loadEvents(DataReader* dataReader,
                              unsigned int iDataSet){
  
  if (iDataSet >= MAXAMPVECS){
    cout << "AmpToolsInterface:  ERROR data set index out of range" << endl;
    exit(1);
  }
  
  clearEvents(iDataSet);
  
  // if the data reader is null then this will just leave the AmpVecs
  // object in a state where it contains no data, which is consistent
  // with no data reader available (some DataReaders, like those for
  // background) are optional
  if( dataReader != NULL ) m_ampVecs[iDataSet].loadData(dataReader);
}


void
AmpToolsInterface::loadEvent(Kinematics* kin, int iEvent, int nEventsTotal,
                             unsigned int iDataSet){
  
  if (iDataSet >= MAXAMPVECS){
    cout << "AmpToolsInterface:  ERROR data set index out of range" << endl;
    exit(1);
  }
  
  m_ampVecs[iDataSet].loadEvent(kin, iEvent, nEventsTotal);
  
}


double
AmpToolsInterface::processEvents(string reactionName,
                                 unsigned int iDataSet) {
  
  if (iDataSet >= MAXAMPVECS){
    cout << "AmpToolsInterface:  ERROR data set index out of range" << endl;
    exit(1);
  }
  
  bool isFirstPass = (m_ampVecs[iDataSet].m_pdAmps == 0);
  
  m_ampVecsReactionName[iDataSet] = reactionName;
  
  IntensityManager* intenMan = intensityManager(reactionName);
  
  if (isFirstPass) m_ampVecs[iDataSet].allocateTerms(*intenMan,true);
  
  return intenMan->calcIntensities(m_ampVecs[iDataSet]);
  
}


int
AmpToolsInterface::numEvents(unsigned int iDataSet) const {
  
  if (iDataSet >= MAXAMPVECS){
    cout << "AmpToolsInterface:  ERROR data set index out of range" << endl;
    exit(1);
  }
  
  return m_ampVecs[iDataSet].m_iNTrueEvents;
  
}

double
AmpToolsInterface::sumWeights(unsigned int iDataSet) const {
  
  if (iDataSet >= MAXAMPVECS){
    cout << "AmpToolsInterface:  ERROR data set index out of range" << endl;
    exit(1);
  }
  
  return m_ampVecs[iDataSet].m_dSumWeights;
  
}


Kinematics*
AmpToolsInterface::kinematics(int iEvent,
                              unsigned int iDataSet){
  
  if (iDataSet >= MAXAMPVECS){
    cout << "AmpToolsInterface:  ERROR data set index out of range" << endl;
    exit(1);
  }
  
  return m_ampVecs[iDataSet].getEvent(iEvent);
  
}


double
AmpToolsInterface::intensity(int iEvent,
                             unsigned int iDataSet) const {
  
  if (iDataSet >= MAXAMPVECS){
    cout << "AmpToolsInterface:  ERROR data set index out of range" << endl;
    exit(1);
  }
  
  if (iEvent >= m_ampVecs[iDataSet].m_iNTrueEvents || iEvent < 0){
    cout << "AmpToolsInterface ERROR:  out of bounds in intensity call" << endl;
    exit(1);
  }
  
  return m_ampVecs[iDataSet].m_pdIntensity[iEvent];
  
}


complex<double>
AmpToolsInterface::decayAmplitude (int iEvent, string ampName,
                                   unsigned int iDataSet) const {
  
  if (iDataSet >= MAXAMPVECS){
    cout << "AmpToolsInterface:  ERROR data set index out of range" << endl;
    exit(1);
  }
  
  if (iEvent >= m_ampVecs[iDataSet].m_iNTrueEvents || iEvent < 0){
    cout << "AmpToolsInterface ERROR:  out of bounds in decayAmplitude call" << endl;
    exit(1);
  }
  
  IntensityManager* intenMan = intensityManager(m_ampVecsReactionName[iDataSet]);
  
  int iAmp = intenMan->termIndex(ampName);
  
  // fix!! this experession is not generally correct for all intensity
  // managers -- put as helper function in AmpVecs?
  
  return complex<double>
  (m_ampVecs[iDataSet].m_pdAmps[2*m_ampVecs[iDataSet].m_iNEvents*iAmp+2*iEvent],
   m_ampVecs[iDataSet].m_pdAmps[2*m_ampVecs[iDataSet].m_iNEvents*iAmp+2*iEvent+1]);
  
}

complex<double>
AmpToolsInterface::scaledProductionAmplitude (string ampName, unsigned int iDataSet) const {
  
  const IntensityManager* intenMan = intensityManager(m_ampVecsReactionName[iDataSet]);
  
  double scale = intenMan->getScale( ampName );
  complex< double > prodAmp = intenMan->productionFactor( ampName );
  
  return scale * prodAmp;
}


double
AmpToolsInterface::alternateIntensity(int iEvent,
                                      unsigned int iDataSet) const {
  
  if (iDataSet >= MAXAMPVECS){
    cout << "AmpToolsInterface:  ERROR data set index out of range" << endl;
    exit(1);
  }
  
  
  double runningIntensity = 0.0;
  
  // loop over sums
  
  vector<CoherentSumInfo*> sums = m_configurationInfo->coherentSumList(m_ampVecsReactionName[iDataSet]);
  for (unsigned int iSum = 0; iSum < sums.size(); iSum++){
    
    complex<double> runningAmplitude(0.0,0.0);
    
    // loop over amps
    
    vector<AmplitudeInfo*> amps =
    m_configurationInfo->amplitudeList(m_ampVecsReactionName[iDataSet],sums[iSum]->sumName());
    for (unsigned int iAmp = 0; iAmp < amps.size(); iAmp++){
      
      complex<double> P = scaledProductionAmplitude(amps[iAmp]->fullName());
      complex<double> D = decayAmplitude(iEvent,amps[iAmp]->fullName(),iDataSet);
      
      runningAmplitude += P*D;
      
    }
    
    runningIntensity += norm(runningAmplitude);
    
  }
  
  return runningIntensity;
}

void
AmpToolsInterface::printKinematics(string reactionName, Kinematics* kin) const {
  
  ReactionInfo* reaction = m_configurationInfo->reaction(reactionName);
  vector<TLorentzVector> momenta = kin->particleList();
  
  if (reaction->particleList().size() != momenta.size()){
    cout << "AmpToolsInterface ERROR:  kinematics incompatible with this reaction" << endl;
    exit(1);
  }
  
  cout << "  +++++++++++++++++++++++++++++++++" << endl;
  cout << "    EVENT KINEMATICS " << endl;
  streamsize defaultStreamSize = cout.precision(15);
  for (unsigned int imom = 0; imom < momenta.size(); imom++){
    cout << "      particle " << reaction->particleList()[imom] << endl;
    cout << "          E  = " << momenta[imom].E() << endl;
    cout << "          Px = " << momenta[imom].Px() << endl;
    cout << "          Py = " << momenta[imom].Py() << endl;
    cout << "          Pz = " << momenta[imom].Pz() << endl;
  }
  cout.precision(defaultStreamSize);
  cout << "  +++++++++++++++++++++++++++++++++" << endl << endl;
  
}


void
AmpToolsInterface::printAmplitudes(string reactionName, Kinematics* kin) const {
  
  IntensityManager* intenMan = intensityManager(reactionName);
  
  if( intenMan->type() != IntensityManager::kAmplitude ){
    
    cout << "NOTE:  printAmplitudes is being called for a reaction "
    << "       that is not setup for an amplitude fit."
    << "       (Nothing more will be printed.)" << endl;
    
    return;
  }
  
  AmplitudeManager* ampMan = dynamic_cast< AmplitudeManager* >( intenMan );
  
  vector<string> ampNames = ampMan->getTermNames();
  
  // we need to use the AmplitudeManager for this call in order to
  // exercise the GPU code for the amplitude calculation
  
  AmpVecs aVecs;
  aVecs.loadEvent(kin);
  aVecs.allocateTerms(*intenMan,true);
  
  ampMan->calcTerms(aVecs);
  
#ifdef GPU_ACCELERATION
  aVecs.allocateCPUAmpStorage( *intenMan );
  aVecs.m_gpuMan.copyAmpsFromGPU( aVecs );
#endif
  
  int nAmps = ampNames.size();
  for (unsigned int iamp = 0; iamp < nAmps; iamp++){
    
    cout << "    ----------------------------------" << endl;
    cout << "      AMPLITUDE = " << ampNames[iamp] << endl;
    cout << "    ----------------------------------" << endl << endl;
    
    vector< const Amplitude* > ampFactors = ampMan->getFactors(ampNames[iamp]);
    vector <vector <int> > permutations = ampMan->getPermutations(ampNames[iamp]);
    
    cout << "      PRODUCT OF FACTORS" << endl
         << "      SUMMED OVER PERMUTATIONS = ( "
         << aVecs.m_pdAmps[iamp*2] << ", "
         << aVecs.m_pdAmps[iamp*2+1] << " )" << endl << endl;
    
    int nPerm = permutations.size();
    
    if( iamp == nAmps-1 ){
      
      // for the last amplitude, the pdAmpFactors array will still hold
      // the data for all of the factors and permutations of the amplitude
      // so go ahead and print those to the screen for the user
      
      for (unsigned int iperm = 0; iperm < nPerm; iperm++){
        
        cout << "        PERMUTATION = ";
        for (unsigned int ipar = 0; ipar < permutations[iperm].size(); ipar++){
          cout << permutations[iperm][ipar] << " ";
        }
        
        cout << endl << endl;
        
        int nFact = ampFactors.size();
        
        for (unsigned int ifact = 0; ifact < nFact; ifact++){
          
          cout << "          AMPLITUDE FACTOR = " << ampFactors[ifact]->name() << endl;
          cout << "          IDENTIFIER = " << ampFactors[ifact]->identifier() << endl;
          cout << "          RESULT = ( "
               << aVecs.m_pdAmpFactors[ifact*nPerm*2+iperm*2] << ", "
               << aVecs.m_pdAmpFactors[ifact*nPerm*2+iperm*2+1] << " )"
               << endl << endl;
        }
      }
    }
  }
  
  // Deallocate memory and return
  aVecs.deallocAmpVecs();
}


void
AmpToolsInterface::printIntensity(string reactionName, Kinematics* kin) const {
  
  IntensityManager* intenMan = intensityManager(reactionName);
  
  cout << "      ---------------------------------" << endl;
  cout << "        CALCULATING INTENSITY" << endl;
  cout << "      ---------------------------------" << endl << endl;
  double intensity = intenMan->calcIntensity(kin);
  cout << endl << "          INTENSITY = " << intensity << endl << endl << endl;
  
}


void
AmpToolsInterface::printEventDetails(string reactionName, Kinematics* kin) const {
  
  printKinematics(reactionName,kin);
  printAmplitudes(reactionName,kin);
  printIntensity(reactionName,kin);
  
}

float
AmpToolsInterface::random( float randMax ){
  
  return ( (float) rand() / RAND_MAX ) * randMax;
}<|MERGE_RESOLUTION|>--- conflicted
+++ resolved
@@ -295,8 +295,7 @@
     
     complex< double > prodPar( prodParMag*cos( prodParPhase ),
                               prodParMag*sin( prodParPhase ) );
-<<<<<<< HEAD
-                              
+    
     m_parameterManager->setProductionParameter( ampName, prodPar );
   }
 }
@@ -325,67 +324,19 @@
     return;
   }
   
-  
   double value = min + random( max - min );
   m_parameterManager->setAmpParameter( parName, value );
 }
 
 void
-=======
-    
-    m_parameterManager->setProductionParameter( ampName, prodPar );
-  }
-}
-
-void
-AmpToolsInterface::randomizeParameter( const string& parName, float min, float max ){
-
-  vector<ParameterInfo*> parInfoVec = m_configurationInfo->parameterList();
-
-  auto parItr = parInfoVec.begin();
-  for( ; parItr != parInfoVec.end(); ++parItr ){
-    
-    if( (**parItr).parName() == parName ) break;
-  }
-  
-  if( parItr == parInfoVec.end() ){
-    
-    cout << "ERROR:  request to randomize nonexistent parameter:  " << parName << endl;
-    return;
-  }
-  
-  if( (**parItr).fixed() ){
-    
-    cout << "ERROR:  request to randomize a parameter named " << parName
-         << " that is fixed.  Ignoring." << endl;
-    return;
-  }
-  
-  double value = min + random( max - min );
-  m_parameterManager->setAmpParameter( parName, value );
-}
-
-void
->>>>>>> 879a7eec
 AmpToolsInterface::finalizeFit( const string& tag ){
   
   // ************************
   // save fit parameters
   // ************************
   
-<<<<<<< HEAD
-  string fitName = m_configurationInfo->fitName();
-  string ext( ".fit" );
-  if( tag.size() != 0 ) fitName += string( "_" ) + tag;
-  string outputFile = fitName + ext;
-  
-  ofstream outFile(outputFile.c_str());
-  m_fitResults->saveResults();
-  m_fitResults->writeResults( outputFile );
-=======
   m_fitResults->saveResults();
   m_fitResults->writeResults( m_configurationInfo->fitOutputFileName( tag ) );
->>>>>>> 879a7eec
   
   // ************************
   // save normalization integrals
