--- conflicted
+++ resolved
@@ -956,6 +956,62 @@
 }
 
 
+void
+AmplitudeInfo::setValue (complex<double> value, bool propagateToConstraints){
+  m_value = value;
+  if (!propagateToConstraints) return;
+  vector<TermInfo*> vConstraints = constraints();
+  for (unsigned int i = 0; i < vConstraints.size(); i++){
+    AmplitudeInfo* constraint = (AmplitudeInfo*) vConstraints[i];
+    constraint->setValue(value,false);
+  }
+}
+
+void
+AmplitudeInfo::setReal (bool real, bool propagateToConstraints){
+  m_real = real;
+  if (!propagateToConstraints) return;
+  vector<TermInfo*> vConstraints = constraints();
+  for (unsigned int i = 0; i < vConstraints.size(); i++){
+    AmplitudeInfo* constraint = (AmplitudeInfo*) vConstraints[i];
+    constraint->setReal(real,false);
+  }
+}
+
+void
+AmplitudeInfo::setFixed (bool fixed, bool propagateToConstraints){
+  m_fixed = fixed;
+  if (!propagateToConstraints) return;
+  vector<TermInfo*> vConstraints = constraints();
+  for (unsigned int i = 0; i < vConstraints.size(); i++){
+    AmplitudeInfo* constraint = (AmplitudeInfo*) vConstraints[i];
+    constraint->setFixed(fixed,false);
+  }
+}
+
+void
+PDFInfo::setValue (double value, bool propagateToConstraints){
+  m_value = value;
+  if (!propagateToConstraints) return;
+  vector<TermInfo*> vConstraints = constraints();
+  for (unsigned int i = 0; i < vConstraints.size(); i++){
+    PDFInfo* constraint = (PDFInfo*) vConstraints[i];
+    constraint->setValue(value,false);
+  }
+}
+
+void
+PDFInfo::setFixed (bool fixed, bool propagateToConstraints){
+  m_fixed = fixed;
+  if (!propagateToConstraints) return;
+  vector<TermInfo*> vConstraints = constraints();
+  for (unsigned int i = 0; i < vConstraints.size(); i++){
+    PDFInfo* constraint = (PDFInfo*) vConstraints[i];
+    constraint->setFixed(fixed,false);
+  }
+}
+
+
 bool 
 TermInfo::hasConstraint(TermInfo* constraint) const{
   bool foundConstraint = false;
@@ -1164,92 +1220,6 @@
 }
 
 
-<<<<<<< HEAD
-=======
-void 
-AmplitudeInfo::addConstraint (AmplitudeInfo* constraint){
-    // don't constrain an amplitude to itself
-  if ((this->reactionName() == constraint->reactionName()) &&
-      (this->sumName()      == constraint->sumName()) &&
-      (this->ampName()      == constraint->ampName())) return;
-    // add "constraint" as a constraint
-  if (!hasConstraint(constraint)) m_constraints.push_back(constraint);
-    // also add all of "constraint"'s constraints as constraints
-  vector<AmplitudeInfo*> constraints = constraint->constraints();
-  for (unsigned int i = 0; i < constraints.size(); i++){
-    if (!hasConstraint(constraints[i])) addConstraint(constraints[i]);
-  }
-    // also reciprocate
-  if (!(constraint->hasConstraint(this))) constraint->addConstraint(this);
-}
-
-void
-AmplitudeInfo::setValue (complex<double> value, bool propagateToConstraints){
-  m_value = value;
-  if (!propagateToConstraints) return;
-  for (unsigned int i = 0; i < m_constraints.size(); i++){
-    m_constraints[i]->setValue(value,false);
-  }
-}
-
-void
-AmplitudeInfo::setReal (bool real, bool propagateToConstraints){
-  m_real = real;
-  if (!propagateToConstraints) return;
-  for (unsigned int i = 0; i < m_constraints.size(); i++){
-    m_constraints[i]->setReal(real,false);
-  }
-}
-
-void
-AmplitudeInfo::setFixed (bool fixed, bool propagateToConstraints){
-  m_fixed = fixed;
-  if (!propagateToConstraints) return;
-  for (unsigned int i = 0; i < m_constraints.size(); i++){
-    m_constraints[i]->setFixed(fixed,false);
-  }
-}
-
-
-bool 
-AmplitudeInfo::hasConstraint(AmplitudeInfo* constraint) const{
-  bool foundConstraint = false;
-  for (unsigned int i = 0; i < m_constraints.size(); i++){
-    if ((m_constraints[i]->reactionName() == constraint->reactionName()) &&
-        (m_constraints[i]->sumName()      == constraint->sumName()) &&
-        (m_constraints[i]->ampName()      == constraint->ampName())) foundConstraint = true;
-  }
-  return foundConstraint;
-}
-
-
-void
-AmplitudeInfo::removeConstraint(AmplitudeInfo* constraint){
-    // remove "constraint" as a constraint
-  if (hasConstraint(constraint)){
-    for (unsigned int i = 0; i < m_constraints.size(); i++){
-      if ((m_constraints[i]->reactionName() == constraint->reactionName()) &&
-          (m_constraints[i]->sumName()      == constraint->sumName()) &&
-          (m_constraints[i]->ampName()      == constraint->ampName())){
-        m_constraints.erase(m_constraints.begin()+i,m_constraints.begin()+i+1);
-        i = m_constraints.size();
-      }
-    }
-  }
-    // remove "constraint"'s constraints as constraints 
-  vector<AmplitudeInfo*> constraints = constraint->constraints();
-  for (unsigned int i = 0; i < constraints.size(); i++){
-    if (hasConstraint(constraints[i])) removeConstraint(constraints[i]);
-  }
-    // reciprocate
-  if (constraint->hasConstraint(this)) constraint->removeConstraint(this);
-}
->>>>>>> 4c92162c
-
-
-
-
-
 void
 ReactionInfo::clear(){
   vector<string> empty;
