#if !defined(CONFIGURATIONINFO)
#define CONFIGURATIONINFO

//******************************************************************************
// This file is part of AmpTools, a package for performing Amplitude Analysis
// 
// Copyright Trustees of Indiana University 2010, all rights reserved
// 
// This software written by Matthew Shepherd, Ryan Mitchell, and 
//                  Hrayr Matevosyan at Indiana University, Bloomington
// 
// Redistribution and use in source and binary forms, with or without
// modification, are permitted provided that the following conditions
// are met:
// 1. Redistributions of source code must retain the above copyright
//    notice and author attribution, this list of conditions and the
//    following disclaimer. 
// 2. Redistributions in binary form must reproduce the above copyright
//    notice and author attribution, this list of conditions and the
//    following disclaimer in the documentation and/or other materials
//    provided with the distribution.
// 3. Neither the name of the University nor the names of its contributors
//    may be used to endorse or promote products derived from this software
//    without specific prior written permission.
// 
// Creation of derivative forms of this software for commercial
// utilization may be subject to restriction; written permission may be
// obtained from the Trustees of Indiana University.
// 
// INDIANA UNIVERSITY AND THE AUTHORS MAKE NO REPRESENTATIONS OR WARRANTIES, 
// EXPRESS OR IMPLIED.  By way of example, but not limitation, INDIANA 
// UNIVERSITY MAKES NO REPRESENTATIONS OR WARRANTIES OF MERCANTABILITY OR 
// FITNESS FOR ANY PARTICULAR PURPOSE OR THAT THE USE OF THIS SOFTWARE OR 
// DOCUMENTATION WILL NOT INFRINGE ANY PATENTS, COPYRIGHTS, TRADEMARKS, 
// OR OTHER RIGHTS.  Neither Indiana University nor the authors shall be 
// held liable for any liability with respect to any claim by the user or 
// any other party arising from use of the program.
//******************************************************************************


#include <iostream>
#include <utility>
#include <string>
#include <vector>
#include <map>
#include <complex>
#include <fstream>

using namespace std;

class ConfigurationInfo;
class ReactionInfo;
class CoherentSumInfo;
class TermInfo;
class AmplitudeInfo;
class PDFInfo;
class ParameterInfo;


/**
 *
 *    The ConfigurationInfo class holds five types of objects:
 *
 *      -#  REACTIONS (ReactionInfo class)
 *            - Reactions are uniquely specified by a reaction name.
 *            - ReactionInfo must contain a vector of particle names.
 *                 (These are used by the Kinematics class, for example,
 *                  to keep track of four-vectors.)
 *            - It also holds instructions for how to read data and MC.
 *      -#  COHERENT SUMS (CoherentSumInfo class)
 *            - Coherent sums are uniquely specified by a reaction name
 *                 and a sum name.
 *            - Every coherent sum must be associated with an existing reaction.
 *      -#  AMPLITUDES (AmplitudeInfo class derives from TermInfo class)
 *            - Amplitudes are uniquely specified by a reaction name,
 *                 a sum name, and an amplitude name
 *            - Every amplitude must be associated with an existing reaction 
 *                 and sum.
 *            - Every amplitude is a product of factors (specified by addFactor).
 *            - In every amplitude factor (vector<string>), the first element
 *                 is the amplitude class name, the other elements are passed into
 *                 the amplitude class as arguments.
 *      -#  PDFS (PDFInfo class derives from TermInfo class)
 *            - PDFS are uniquely specified by a reaction name and a pdf name.
 *            - Every pdf must be associated with an existing reaction.
 *            - Every pdf is a product of factors (specified by addFactor).
 *            - In every pdf factor (vector<string>), the first element
 *                 is the pdf class name, the other elements are passed into
 *                 the pdf class as arguments.
 *      -#  PARAMETERS (ParameterInfo class)
 *            - Parameters are uniquely specified by the parameter name.
 *            - Associate parameters with amplitudes/pdfs using the 
 *                 AmplitudeInfo/PDFInfo class (addParameter)
 *            - These parameters are in addition to production amplitude
 *                 parameters (which are implied for every amplitude/pdf)
 *
 *    Use the ConfigurationInfo class to create instances of the above
 *      objects with the createX methods.
 *
 *    Return lists of objects with the xList methods.
 *
 *    The purpose of the ConfigurationInfo class is to organize all information
 *    that is necessary to perform an amplitude analysis.  It can be setup
 *    directly by the user from the provided member functions or, alternatively,
 *    created by some tool.  Currently the most popular method for setting
 *    up the fit configuration is to utilize the provided ConfigFileParser
 *    to setup the ConfigurationInfo object from a user-supplied text file.
 *    ConfigurationInfo can then be used to configure the AmplitudeManager
 *    and the ParameterManager.
 *
 * \see reactionList
 * \see coherentSumList
 * \see amplitudeList
 * \see pdfList
 * \see parameterList
 *
 * \ingroup IUAmpTools
 */


class ConfigurationInfo
{
public:
  
  /**
   * The constructor, which takes the name of the fit being done.
   */
  ConfigurationInfo(const string& fitName) { m_fitName = fitName; }
  ~ConfigurationInfo();
  
  /**
   * A function to retreive the fit name.
   */
  string fitName() const { return m_fitName; }


  /**
   * Name of the fit results file.
   */
  string fitOutputFileName( const string& tag = "" ) const;

  /**
   * A list of user-defined keywords.
   *
   * \see userKeywordArguments
   * \see addUserKeyword
   * \see removeUserKeyword
   */
  vector< string > userKeywords() const;

  /**
   * A list of arguments (in the form of vector<string>) associated with a 
   * given user-defined keyword.
   *
   * \see userKeywords
   * \see addUserKeyword
   * \see removeUserKeyword
   */
  vector< vector<string> > userKeywordArguments(const string& userKeyword) const;

  
  // Return lists of reactions, sums, amplitudes, pdfs, or parameters.
  //   (If an argument to the call is empty, it is treated as
  //    a wildcard.  For example, reactionList("") returns all
  //    reactions.)
  
  /**
   * This returns a vector of all registered reactions (ReactionInfo) objects
   * when called without an argument.  With an argument it returns a vector
   * containing just those reactions that match the reaction name.  Note that
   * the list does not contain const pointers so the reactions themselves
   * may be modified.
   *
   * \param[in] reactionName (optional) the name of the reaction
   *
   * \see reaction
   */
  vector<ReactionInfo*>    reactionList    (const string& reactionName="") const;
  
  /**
   * This returns a vector of all coherent sums.  Optionally the user can
   * restrict the list to those registered to a particular reaction and
   * with a specific name.  Passing in an empty string to either argument
   * implies the search will not filter on that argument.
   *
   * \param[in] reactionName (optional) the name of the reaction
   * \param[in] sumName (optional) the name of the coherent sum
   *
   * \see coherentSum
   */
  vector<CoherentSumInfo*> coherentSumList (const string& reactionName="",
                                            const string& sumName="") const;
  
  /**
   * This returns a vector of all amplitudes.  Optionally the user can
   * restrict the list to those associated with a particular reaction,
   * coherent sum, or having a particular name.  Passing in an empty string 
   * to any argument implies the search will not filter on that argument.
   *
   * \param[in] reactionName (optional) the name of the reaction
   * \param[in] sumName (optional) the name of the sum
   * \param[in] ampName (optional) the name of the amplitude
   *
   * \see amplitude
   */
  vector<AmplitudeInfo*>   amplitudeList   (const string& reactionName="",
                                            const string& sumName="",
                                            const string& ampName="") const;

  /**
   * This returns a vector of all pdfs.  Optionally the user can
   * restrict the list to those associated with a particular reaction
   * or having a particular name.  Passing in an empty string 
   * to any argument implies the search will not filter on that argument.
   *
   * \param[in] reactionName (optional) the name of the reaction
   * \param[in] pdfName (optional) the name of the amplitude
   *
   * \see pdf
   */
  vector<PDFInfo*>   pdfList   (const string& reactionName="",
                                const string& pdfName="") const;


  /**
   * This returns a vector of all terms (amplitudes or pdfs).  Optionally 
   * the user can restrict the list to those associated with a particular 
   * reaction, coherent sum, or having a particular name.  Passing in an 
   * empty string to any argument implies the search will not filter on 
   * that argument.
   *
   * \param[in] reactionName (optional) the name of the reaction
   * \param[in] sumName (optional) the name of the sum
   * \param[in] termName (optional) the name of the term
   *
   * \see term
   */
  vector<TermInfo*>   termList   (const string& reactionName="",
                                  const string& sumName="",
                                  const string& termName="") const;

  
  /**
   * This returns a vector of all parameters.  The user can optionally
   * restrict the list to those associated with a particular reaction,
   * coherent sum, term, or having a particular name.  Passing in an 
   * empty string to any argument implies the search will not filter on 
   * that argument.
   *
   * \param[in] reactionName (optional) the name of the reaction
   * \param[in] sumName (optional) the name of the sum
   * \param[in] termName (optional) the name of the term (amplitude/pdf)
   * \param[in] parName (optional) the name of the parameter
   * 
   * \see parameter
   */  
  vector<ParameterInfo*>   parameterList   (const string& reactionName="",
                                            const string& sumName="",
                                            const string& termName="",
                                            const string& parName="") const;
  
  
  // Return a specific reaction, sum, amplitude, pdf, or parameter.
  
  /**
   * Similar to reactionList above but returns a pointer to a specific
   * reaction.  Note that the pointer is not const.  This routine can
   * be used to modify a ReactionInfo object in the configuration.
   *
   * \param[in] reactionName the name of the reaction
   *
   * \see reactionList
   */
  ReactionInfo*    reaction    (const string& reactionName) const;
  
  /**
   * Similar to coherentSumList above but returns a pointer to a specific
   * sum.  Note that the pointer is not const.  This routine can
   * be used to modify a CoherentSumInfo object in the configuration.
   *
   * \param[in] reactionName the name of the reaction
   * \param[in] sumName the name of the sum
   *
   * \see coherentSumList
   */
  CoherentSumInfo* coherentSum (const string& reactionName,
                                const string& sumName) const;
  
  /**
   * Similar to amplitudeList above but returns a pointer to a specific
   * amplitude.  Note that the pointer is not const.  This routine can
   * be used to modify a AmplitudeInfo object in the configuration.
   *
   * \param[in] reactionName the name of the reaction
   * \param[in] sumName the name of the sum
   * \param[in] ampName the name of the amplitude
   *
   * \param[in] fullName the full name of the amplitude
   *
   * \see amplitudeList
   */
  AmplitudeInfo*   amplitude   (const string& reactionName,
                                const string& sumName,
                                const string& ampName) const;

  AmplitudeInfo*   amplitude   (const string& fullName) const;


  /**
   * Similar to pdfList above but returns a pointer to a specific
   * pdf.  Note that the pointer is not const.  This routine can
   * be used to modify a PDFInfo object in the configuration.
   *
   * \param[in] reactionName the name of the reaction
   * \param[in] pdfName the name of the pdf
   *
   * \param[in] fullName the full name of the pdf
   *
   * \see pdfList
   */
  PDFInfo*   pdf   (const string& reactionName,
                    const string& pdfName) const;

  PDFInfo*   pdf   (const string& fullName) const;


  /**
   * Similar to termList above but returns a pointer to a specific
   * term (amplitude/pdf).  Note that the pointer is not const.  
   * This routine can be used to modify a TermInfo object in the 
   * configuration.
   *
   * \param[in] fullName the full name of the term (amplitude/pdf)
   *
   * \see termList
   */

  TermInfo*  term  (const string& fullName) const;

  
  /**
   * Similar to parameterList above but returns a pointer to a specific
   * parameter.  Note that the pointer is not const.  This routine can
   * be used to modify a ParameterInfo object in the configuration.
   *
   * \param[in] parName the name of the parameter
   *
   * \see parameterList
   */
  ParameterInfo*   parameter   (const string& parName) const;
  
  
  
  // Create a new reaction, sum, amplitude, pdf, or parameter.
  //   (If the object already exists, the old is replaced and
  //    its contents are cleared.)
  
  /**
   * A routine to create a new reaction.  This returns a pointer to the
   * reaction that has been created so it can be further modified.
   * If the reaction already exists, it will be overwritten with a new
   * reaction.
   *
   * \param[in] reactionName the name of the reaciton to be created
   * \param[in] particleList a vector of the strings that identify the
   * particles in the reaction
   *
   * \see removeReaction
  */
  ReactionInfo*    createReaction    (const string&         reactionName, 
                                      const vector<string>& particleList);
  
  /**
   * A routine to create a new coherent sum.  This returns a pointer to
   * the coherent sum that has been created so it can be further modified.
   * If the coherent sum already exists, it will be overwritten with a new
   * coherent sum.
   *
   * \param[in] reactionName the name of the reaction for which to create
   * the coherent sum
   * \param[in] sumName the name of the sum to create
   *
   * \see removeCoherentSum
   */
  CoherentSumInfo* createCoherentSum (const string& reactionName, 
                                      const string& sumName);
  
  /**
   * A routine to create a new amplitude.  This returns a pointer to the
   * amplitude that has been created so it can be further modified.
   * If the amplitude already exists, it will be overwritten with a new
   * amplitude.
   *
   * \param[in] reactionName the name of the reaction for which to create
   * the amplitude
   * \param[in] sumName the coherent sum that the amplitude should be
   * added to
   * \param[in] ampName the name of amplitude to be created
   *
   * \see removeAmplitude
   */
  AmplitudeInfo*   createAmplitude   (const string& reactionName, 
                                      const string& sumName, 
                                      const string& ampName);

  /**
   * A routine to create a new pdf.  This returns a pointer to the
   * pdf that has been created so it can be further modified.
   * If the pdf already exists, it will be overwritten with a new
   * pdf.
   *
   * \param[in] reactionName the name of the reaction for which to create
   * the pdf
   * \param[in] pdfName the name of pdf to be created
   *
   * \see removePDF
   */
  PDFInfo*   createPDF   (const string& reactionName, 
                          const string& pdfName);
  
  /**
   * This creates a new parameter and returns a pointer to the ParameterInfo
   * object for that parameter so it can be further modifed.  If the parameter
   * already exists, it will be overwritten with a new parameter.
   *
   * \param[in] parameterName the name of the parameter to create
   * \param[in] value the initial value of the parameter
   *
   * \see removeParameter
   */
  ParameterInfo*   createParameter   (const string& parName,
                                      double        value);
  
  
  // Remove reactions, sums, amplitudes, pdfs, or parameters.
  //   (Blank arguments are treated like wildcards.
  //    This also removes associated objects -- for example,
  //    removeReaction("") removes all reactions but also all sums
  //    and terms associated with those reactions.
  
  /**
   * This removes a reaction or reactions that are matched to the arguments.
   * Passing in a null string to a particular argument will match all
   * instances of that argument (like a wildcard).  The null string is
   * the default argument for all parameters.
   *
   * \param[in] reactionName the name of the reaciton
   *
   * \see createReaction
   */
  void removeReaction    (const string& reactionName="");
  
  /**
   * This removes a coherent sum or sums that are matched to the arguments.
   * Passing in a null string to a particular argument will match all
   * instances of that argument (like a wildcard).  The null string is
   * the default argument for all parameters.
   *
   * \param[in] reactionName the name of the reaciton
   * \param[in] sumName the name of the sum
   *
   * \see createCoherentSum
   */
  void removeCoherentSum (const string& reactionName="",
                          const string& sumName="");

  /**
   * This removes an amplitude or amplitudes that are matched to the arguments.
   * Passing in a null string to a particular argument will match all
   * instances of that argument (like a wildcard).  The null string is
   * the default argument for all parameters.
   *
   * \param[in] reactionName the name of the reaciton
   * \param[in] sumName the name of the sum
   * \param[in] ampName the name of the amplitude
   *
   * \see createAmplitude
   */
  void removeAmplitude   (const string& reactionName="",
                          const string& sumName="",
                          const string& ampName="");


  /**
   * This removes a pdf or pdfs that are matched to the arguments.
   * Passing in a null string to a particular argument will match all
   * instances of that argument (like a wildcard).  The null string is
   * the default argument for all parameters.
   *
   * \param[in] reactionName the name of the reaciton
   * \param[in] pdfName the name of the pdf
   *
   * \see createPDF
   */
  void removePDF   (const string& reactionName="",
                    const string& pdfName="");

  
  /**
   * This removes a parameter or parameters matched to the arguments.
   * Passing in a null string to a particular argument will match all
   * instances of that argument (like a wildcard).  The null string is
   * the default argument for all parameters
   *
   * \param[in] parName the name of the parameter
   *
   * \see createParameter
   */
  void removeParameter   (const string& parName="");


  /**
   * Set the name of a fit.
   */
  void setFitName (const string& fitName) { m_fitName = fitName; }  


  /**
   * Add a user-defined keyword and its arguments.
   * A user-defined keyword can have multiple sets of arguments.
   *
   * \see userKeywords
   * \see userKeywordArguments
   * \see removeUserKeyword
   */
  void addUserKeyword(const string& uesrKeyword, const vector<string>& arguments);  


  /**
   * Remove a user-defined keyword.
   * If userKeyword is not specified, all keywords are removed.
   *
   * \see userKeywords
   * \see userKeywordArguments
   * \see addUserKeyword
   */
  void removeUserKeyword(const string& userKeyword="");
    
  /**
   * This displays a nicely formatted description of the configuration to
   * the screen (when no arguments are specified) or prints to a file named
   * by the first argument.  If the second argument is set to true the 
   * configuration info will be appeneded to the file.
   *
   * \param[in] fileName (optional) name of file to write info
   * \param[in] append (optional) set to true to append to the file, default
   * is to overwrite the file
   */
  void display(string fileName = "", bool append = false) const;
  void display(string fileName = "", bool append = false);


  /**
   * This writes the current status of this ConfigurationInfo to a file.
   * The output can be parsed by a ConfigFileParser object to recreate
   * this ConfigurationInfo object.
   *
   * \see ConfigFileParser
   */
  void write( const string& fileName ) const;
  ostream& write( ostream& output ) const;
    
  /**
   * This produces a map where the keys are the names of the terms and
   * the values are vectors of the names of the terms whose production
   * parameters are constrained to be the same as the key term's 
   * production parameter.
   */
  map< string, vector< string > > constraintMap() const;
  
private:
  
  string                   m_fitName;
  vector<ReactionInfo*>    m_reactions;
  vector<CoherentSumInfo*> m_sums;
  vector<AmplitudeInfo*>   m_amplitudes;
  vector<PDFInfo*>         m_pdfs;
  vector<ParameterInfo*>   m_parameters;
  map<string, vector< vector<string> > > m_userKeywordMap;
    
};


inline ostream& operator<<( ostream& output, const ConfigurationInfo& cfgInfo ){
  
  return cfgInfo.write( output );
}


/**
 * The reaction info holds all information that is specific to a particular
 * reaction or final state.  It is typically characterized by a set of
 * unique observable particles in the detector.  In order to create a reaction
 * it must be given a name that is unique in the fit and also a list of strings
 * that identify the particles.  
 *
 * \ingroup IUAmpTools
 */

class ReactionInfo
{
public:
  
  /**
   * The constructor.
   *
   * \param[in] reactionName a unique name to identify this reaction
   * \param[in] particleList a list of particles that define the reaction
   */
  ReactionInfo(const string&         reactionName,
               const vector<string>& particleList):
  m_reactionName(reactionName),
  m_particleList(particleList)  {clear();};
  
  
  // Every reaction has a reactionName and a particleList
  
  /**
   * This returns the unique name of the reaction.
   */
  string            reactionName()    const {return m_reactionName;}

  /**
   * This returns the list of particles that characterize the reaction.
   *
   * \see setParticleList
   */
  const vector<string>&    particleList()    const {return m_particleList;}
  
  
  // Return information about data and MC associated with this reaction
  
  /**
   * Returns the name of a DataReader and a vector of arguments (e.g. file names)
   * to that DataReader for DATA associated with this reaction.
   *
   * \see setData
   */
  const pair< string, vector<string> >& data()  const {return m_data;}

  /**
   * Returns the name of a DataReader and a vector of arguments (e.g. file names)
   * to that DataReader for BACKGROUND associated with this reaction.
   *
   * \see setBkgnd
   */
  const pair< string, vector<string> >& bkgnd()  const {return m_bkgnd;}

  /**
   * Returns the name of a DataReader and a vector of arguments (e.g. file names)
   * to that DataReader for GENERATED MC associated with this reaction.
   *
   * \see setGenMC
   */
  const pair< string, vector<string> >& genMC()  const {return m_genMC;}

  /**
   * Returns the name of a DataReader and a vector of arguments (e.g. file names)
   * to that DataReader for ACCEPTED MC associated with this reaction.
   *
   * \see setAccMC
   */
  const pair< string, vector<string> >& accMC()  const {return m_accMC;}

  /**
   * Returns the name of the file that the normalization integral cache
   * is written out to.
   *
   * \see setNormIntFile
   */
  string            normIntFile()     const {return m_normIntFile;}

  /**
   * Returns a boolean that indicates whether this normIntFile should be
   * used as input (true) or not (false).
   *
   * \see setNormIntFile
   */
  bool       normIntFileInput()     const {return m_normIntFileInput;}

 
  /**
   * Returns the GPU devide number for this reaction.
   *
   * \see setGPUDeviceNumber
   */
  int     gpuDeviceNumber()  const {return m_gpuDeviceNumber;}

  // Display or clear information for this reaction
  
  /**
   * Displays information about this reaction to the screen or writes it to a
   * file if a file name is passed in.
   * 
   * \param[in] fileName (optional) name of file to write reaction info to
   * \param[in] append (optional) if true (default) information will be 
   * appended to the file, if false is passed in the file will be overwritten
   */
  void              display(string fileName = "", bool append = true);

  /**
   * Clears all internal data for this reaction
   */
  void              clear();
  
  
  // Use these methods to add new information to this reaction
  
  /**
   * Sets the vector of strings that provides the names of the final state particles.
   *
   * \param[in] particleList vector of strings of final state particles
   *
   * \see particleList
   */
  void  setParticleList (const vector<string>& particleList) {m_particleList = particleList;}

  /**
   * Sets the name of a DataReader and a vector of arguments (e.g. file names)
   * to that DataReader for DATA associated with this reaction.
   *
   * \param[in] classname the name of the DataReader that will read DATA
   * \param[in] args arguments to the DataReader
   *
   * \see data
   */
  void  setData   (const string& classname, const vector<string>& args)
                            { m_data = pair<string, vector<string> >(classname,args); }
  
  /**
   * Sets the name of a DataReader and a vector of arguments (e.g. file names)
   * to that DataReader for BACKGROUND associated with this reaction.
   *
   * \param[in] classname the name of the DataReader that will read DATA
   * \param[in] args arguments to the DataReader
   *
   * \see data
   */
  void  setBkgnd  (const string& classname, const vector<string>& args)
  { m_bkgnd = pair<string, vector<string> >(classname,args); }

  /**
   * Sets the name of a DataReader and a vector of arguments (e.g. file names)
   * to that DataReader for GENERATED MC associated with this reaction.
   *
   * \param[in] classname the name of the DataReader that will read GENERATED MC
   * \param[in] args arguments to the DataReader
   *
   * \see genMC
   */
  void  setGenMC   (const string& classname, const vector<string>& args)
                            { m_genMC = pair<string, vector<string> >(classname,args); }

  /**
   * Sets the name of a DataReader and a vector of arguments (e.g. file names)
   * to that DataReader for ACCEPTED MC associated with this reaction.
   *
   * \param[in] classname the name of the DataReader that will read ACCEPTED MC
   * \param[in] args arguments to the DataReader
   *
   * \see accMC
   */
  void  setAccMC   (const string& classname, const vector<string>& args)
                            { m_accMC = pair<string, vector<string> >(classname,args); }

  /**
   * Sets the name of the file to use as the normalization integral cache
   *
   * \param[in] normIntFile name of the normalization integral file
   * \param[in] input use this normIntFile as input
   *
   * \see normIntFile
   */
  void  setNormIntFile  (const string& normIntFile, bool input = false) 
                           { m_normIntFile = normIntFile;
                             m_normIntFileInput = input; }

  /**
   * Sets the GPU device number for this reaction.
   *
   * \param[in] gpuDeviceNumber the GPU device number
   *
   * \see gpuDeviceNumber
   */
  void  setGPUDeviceNumber  (int gpuDeviceNumber = -1) 
                           { m_gpuDeviceNumber = gpuDeviceNumber; }

  
private:
  
  string                         m_reactionName;
  vector<string>                 m_particleList;
  pair< string, vector<string> > m_data;
  pair< string, vector<string> > m_bkgnd;
  pair< string, vector<string> > m_genMC;
  pair< string, vector<string> > m_accMC;
  string                         m_normIntFile;
  bool                           m_normIntFileInput;
  int                            m_gpuDeviceNumber;
  
};


/**
 * This class holds all information for a specific coherent sum inside of
 * a final state.  Each coherent sum is defined by the reaction that it is
 * associated with and its name.  All sums for a particular reaction must
 * have unique names.  In the construction of the intensity for a particular
 * reaction, all amplitudes within a coherent sum are added coherently
 * (with interference) \f$ \left| \sum_i V_i A_i \right|^2 \f$ for amplitudes
 * and production parameters \f$ A_i \f$ and \f$ V_i \f$.  The individual
 * coherent sums within a reaction are then added incoherently, e.g. 
 * \f$ \sum_\beta \left| \sum_i V_{i,\beta} A_{i,\beta} \right|^2 \f$, where
 * \f$ \beta \f$ indexes the coherent sums and i indexes the amplitudes.
 *
 * \ingroup IUAmpTools
 */

class CoherentSumInfo
{
public:
  
  /**
   * The constructor for the class
   *
   * \param[in] reactionName the name of the reaction to associate the sum with
   * \param[in] sumName the name of the sum, must be unique to the reaction
   */
  CoherentSumInfo(const string& reactionName,
                  const string& sumName):
  m_reactionName(reactionName),
  m_sumName(sumName)  {clear();};
  
  
  // Every sum is associated with a reaction and has a sumName
  
  /**
   * This returns the name of the reaction that the sum is associated with.
   */
  string            reactionName()    const {return m_reactionName;}

  /**
   * This returns the name of the sum.
   */
  string            sumName()         const {return m_sumName;}

  /**
   * This returns the "full name" of the sum.  It is a string formed by
   * concatenating the reaction name with the sum num name using a double
   * colon:  reactionName::sumName
   */
  
  string            fullName()        const {return (m_reactionName + "::" +
                                                     m_sumName);}
  
  //  Display information for this sum
  
  /**
   * Displays information about this sum to the screen or writes it to a
   * file if a file name is passed in.
   * 
   * \param[in] fileName (optional) name of file to write sum info to
   * \param[in] append (optional) if true (default) information will be 
   * appended to the file, if false is passed in the file will be overwritten
   */  
  void              display(string fileName = "", bool append = true);

  /**
   * Currently does nothing -- any future cleanup needed to return a 
   * coherent sum to its freshly-created state should be done here.
   */
  void              clear() {}
  
private:
  
  string          m_reactionName;
  string          m_sumName;
  
};


/**
 * This is an abstract class holding information common to both amplitudes
 * and pdfs.
 *
 * \ingroup IUAmpTools
 */

class TermInfo
{
public:
  
  /**
   * The default constructor.
   */
  TermInfo() { termClear(); };
  
  /**
   * Every amplitude or pdf should have a reaction name.
   */
  virtual string             reactionName() const = 0;
  
  /**
   * This returns the "full name" of the amplitude or pdf.  It is obtained by concatenating
   * togther the reaction name, sum name, and term name with a double colon.
   * For amplitudes this is: reactionName::sumName::ampName
   * For pdfs this is: reactionName::pdfName
   */
  virtual string             fullName() const = 0;   

  /**
   * Flags to determine whether this term is an amplitude or PDF.
   */
  virtual bool               isAmplitude() const = 0;
  virtual bool               isPDF() const = 0;

  
  //  Return the amplitude/pdf factors for this reaction.
  //    Each factor has the form: <amplitude/pdf class name> (arg1) (arg2) ...
  
  /**
   * This returns information about all of the user-defined factors that make
   * up the amplitude/pdf.  It is a list of vectors -- each item in the initial
   * vector is a vector of strings.  The first string in the vector specifies
   * the name of the user-defined amplitude/pdf class that tells how to compute
   * the amplitude/pdf factor.  The remaining items in the vector of strings are
   * string arguments that can be passed into the newAmplitude/newPDF routine to
   * create a new instance of the users amplitude/pdf.  The length of the returned
   * vector is the number of factors in the amplitude/pdf.
   *
   * \see Amplitude::newAmplitude
   * \see AmplitudeManager::addAmpFactor
   */
  const vector< vector<string> >&   factors()        const {return m_factors;}
  
  
  
  //  Return a list of amplitudes/pdfs that are constrained to have the same
  //    production parameters as this amplitude/pdf.
  
  /**
   * This returns a vector that contains TermInfo pointers for every other
   * amplitude/pdf that is constrained to have the same production parameter
   * as the current amplitude/pdf.
   */
  const vector< TermInfo* >&   constraints()    const {return m_constraints;}


  /**
   * Check to see if this amplitude/pdf is constrained to another amplitude/pdf.
   *
   * \param[in] constraint pointer to a TermInfo object
   */
  bool hasConstraint(TermInfo* constraint) const;
  
  

  //  Return a list of parameters (other than the production parameter)
  //    associated with this amplitude/pdf.
 
  /**
   * This returns a vector of pointers to all of the ParameterInfo objects
   * that are associated with this amplitude/pdf.  
   */
  const vector < ParameterInfo* >&  parameters()     const {return m_parameters;}


  /**
   * This clears out all the internal data for this particular TermInfo
   * object.
   */
  void                       termClear();
  
  
  //  Use these methods to set up this ampltiude/pdf
  
  /**
   * This adds a new factor, i.e. a user-defined amplitude/pdf computing
   * routine, to the amplitude/pdf.
   *
   * \param[in] factor a vector of strings describing the factor.  The first
   * element of the vector is the name of the user's amplitude/pdf routine.  The
   * remaining elements are optional string arguments that are passed to
   * the newAmplitude/newPDF routine of the user-defined amplitude/pdf.
   *
   * \see Amplitude::newAmplitude
   */
  void addFactor         (const vector<string>& factor)    {m_factors.push_back(factor);}
  
  /**
   * This adds the constraint that the production parameter of the current
   * amplitude/pdf must be the same as the production parameter for the amplitude/pdf
   * whose TermInfo is passed in.  If the argument's list of constraints
   * is not empty it creates constraints between those amplitudes/pdfs and the
   * current amplitude/pdf also.
   *
   * \param[in] constraint a pointer to the TermInfo to which to constrain
   * the current amplitude/pdf's production parameter
   * \param[in] initializeConstraint (optional) if true (default) the constraint
   * is given the same initialization as the original  [i.e., for 
   * amp1->addConstraint(amp2,true), amp2 is given the same values as amp1] 
   */
  void addConstraint     (TermInfo* constraint, bool initializeConstraint = true);



  /**
   * This associates some amplitude/pdf parameter described by the ParameterInfo
   * objects with the current amplitude/pdf.
   *
   * \param[in] parameter pointer the ParameterInfo object for the parameter
   */
  void addParameter      (ParameterInfo* parameter);
  
  
  //  Use these methods to remove information associated with this amplitude/pdf
  
  /**
   * This removes a particular TermInfo from the list of constraints.
   * It also removes itself from the list of constraints of each of the
   * constrained amplitudes/pdfs.
   *
   * \param[in] constraint a pointer to the TermInfo to be removed from
   * the list of constraints
   */
  void removeConstraint (TermInfo* constraint);

  /**
   * This removes an associated ParameterInfo pointer from the list of 
   * ParameterInfo objects associated with this amplitude/pdf.
   *
   * \param[in] parameter a pointer to the ParameterInfo object to removed
   */
  void removeParameter  (ParameterInfo* parameter);
  
private:
  
  vector< vector<string> >     m_factors;
  vector< TermInfo* >          m_constraints;
  vector< ParameterInfo* >     m_parameters;
  
};




/**
 * This class holds all information related to a single amplitude.  In the
 * construction of the intensity 
 * \f$ \sum_\beta \left| \sum_i V_{i,\beta} A_{i,\beta} \right|^2 \f$, where
 * \f$ \beta \f$ indexes the coherent sums and i indexes the amplitudes, this
 * class defines the \f$ A_{i,\beta} \f$.  The class is typically composed
 * of a list of user-defined factors that are multiplied together to
 * create the amplitude.
 *
 * \ingroup IUAmpTools
 */

class AmplitudeInfo : public TermInfo

{
public:
  
  /**
   * The constructor:  each amplitude is uniquely defined by a reaction,
   * a coherent sum, and an amplitude name.
   *
   * \param[in] reactionName the name of the reaction
   * \param[in] sumName the name of the coherent sum the amplitude belongs to
   * \param[in] ampName the name of the amplitude itself
   */
  
  AmplitudeInfo(const string& reactionName,
                const string& sumName,
                const string& ampName):
  m_reactionName(reactionName),
  m_sumName(sumName),
  m_ampName(ampName)  {clear();};
  
  
  //  Every amplitude is identified by a reaction, a sum, and an ampName
  
  /**
   * This returns the name of the reaction for this amplitude.
   */
  string                     reactionName()   const {return m_reactionName;}

  /**
   * This returns the name of the sum for this amplitude.
   */
  string                     sumName()        const {return m_sumName;}
  
  /**
   * This returns the name of the amplitude.
   */
  string                     ampName()        const {return m_ampName;}
  
  /**
   * This returns the "full name" of the amplitude.  It is obtained by concatenating
   * togther the reaction name, sum name, and amplitude name with a double colon,
   * i.e. reactionName::sumName::ampName
   */
  string                     fullName()       const {return (m_reactionName + "::" +
                                                             m_sumName + "::" +
                                                             m_ampName);}

  /**
   * Flags marking this class as an amplitude (not a PDF).
   */
  bool                       isAmplitude()    const {return true;}
  bool                       isPDF()          const {return false;}
  
  //  Return a list of different particle permuations.
  //    (For example, if there are 5 particles in this reaction, specifying
  //     a permutation of 01243 will permute the fourth and fifth particles and the
  //     amplitude becomes A(01234) + A(01243).)
  
  /**
   * This returns a vector of the different permutations for this amplitude.
   * It is used to store additional permuations besides the default permutation
   * and is used to setup the AmplitudeManager.
   *
   * \see AmplitudeManager::addAmpPermutation
   */
  
  const vector< vector<int> >&      permutations()   const {return m_permutations;}
  

  
  //  Return information about the production parameter for this amplitude.
  
  /**
   * This returns the current value of the production parameter.
   */
  complex< double >          value()          const {return m_value;}

  bool                       real()           const {return m_real;}
  bool                       fixed()          const {return m_fixed;}
  
  string                     scale()          const {return m_scale;} 



  //  Display or clear information for this amplitude

  /**
   * Displays information about this amplitude to the screen or writes it to a
   * file if a file name is passed in.
   * 
   * \param[in] fileName (optional) name of file to write amplitude info to
   * \param[in] append (optional) if true (default) information will be 
   * appended to the file, if false is passed in the file will be overwritten
   */  
  void                       display(string fileName = "", bool append = true);

  /**
   * This clears out all the internal data for this particular AmplitudeInfo
   * object.
   */
  void                       clear();
  
  
  /**
   * This adds a new permutation to the amplitude.  See documentation in the
   * AmplitudeManager below for info about permutations.
   *
   * \see AmplitudeManager::addAmpPermutation
   */
  void addPermutation    (const vector<int>& permutation)  {m_permutations.push_back(permutation);}
  

  /**
   * This sets the initial value of the production parameter for a particular
   * parameter.
   *
   * \param[in] value the desired initial value
   * \param[in] propagateToConstraints (optional) if true (default) 
   * the value is also passed to the constrained amplitudes
   */
  void setValue          (complex<double> value, bool propagateToConstraints = true);
  
  void setReal           (bool real,  bool propagateToConstraints = true);
  void setFixed          (bool fixed, bool propagateToConstraints = true);
  
  void setScale          (string scale)            {m_scale = scale;}

  
private:
  
  string                       m_reactionName;
  string                       m_sumName;
  string                       m_ampName;
  complex< double >            m_value;
  bool                         m_real;
  bool                         m_fixed;
  string                       m_scale;
  vector< vector<int> >        m_permutations;
  
};
<<<<<<< HEAD



/**
 * This class holds all information related to a single pdf.  
 *
 * \ingroup IUAmpTools
 */


class PDFInfo : public TermInfo

=======



/**
 * This class holds all information related to a single pdf.  
 *
 * \ingroup IUAmpTools
 */


class PDFInfo : public TermInfo

>>>>>>> 879a7eec
{
public:
  
  /**
   * The constructor:  each pdf is uniquely defined by a reaction and a pdf name.
   *
   * \param[in] reactionName the name of the reaction
   * \param[in] pdfName the name of the pdf itself
   */
  
  PDFInfo(const string& reactionName,
          const string& pdfName):
  m_reactionName(reactionName),
  m_pdfName(pdfName)  {clear();};
  
  
  //  Every pdf is identified by a reaction and a pdfName
  
  /**
   * This returns the name of the reaction for this pdf.
   */
  string                     reactionName()   const {return m_reactionName;}
  
  /**
   * This returns the name of the pdf.
<<<<<<< HEAD
   */
  string                     pdfName()        const {return m_pdfName;}
  
  /**
   * This returns the "full name" of the pdf.  It is obtained by concatenating
   * togther the reaction name and pdf name with a double colon,
   * i.e. reactionName::pdfName
   */
  string                     fullName()       const {return (m_reactionName + "::" +
                                                             m_pdfName);}
  /**
   * Flags marking this class as a PDF (not an amplitude).
   */  
  bool                       isAmplitude()    const {return false;}
  bool                       isPDF()          const {return true;}
  
  
  //  Return information about the production parameter for this pdf.
  
  /**
   * This returns the current value of the production parameter.
   */
  double                     value()          const {return m_value;}

  bool                       fixed()          const {return m_fixed;}
  
  string                     scale()          const {return m_scale;} 



  //  Display or clear information for this pdf

  /**
   * Displays information about this pdf to the screen or writes it to a
   * file if a file name is passed in.
   * 
   * \param[in] fileName (optional) name of file to write pdf info to
   * \param[in] append (optional) if true (default) information will be 
   * appended to the file, if false is passed in the file will be overwritten
   */  
  void                       display(string fileName = "", bool append = true);

  /**
   * This clears out all the internal data for this particular PDFInfo
   * object.
   */
  void                       clear();
  

  /**
=======
   */
  string                     pdfName()        const {return m_pdfName;}
  
  /**
   * This returns the "full name" of the pdf.  It is obtained by concatenating
   * togther the reaction name and pdf name with a double colon,
   * i.e. reactionName::pdfName
   */
  string                     fullName()       const {return (m_reactionName + "::" +
                                                             m_pdfName);}
  /**
   * Flags marking this class as a PDF (not an amplitude).
   */  
  bool                       isAmplitude()    const {return false;}
  bool                       isPDF()          const {return true;}
  
  
  //  Return information about the production parameter for this pdf.
  
  /**
   * This returns the current value of the production parameter.
   */
  double                     value()          const {return m_value;}

  bool                       fixed()          const {return m_fixed;}
  
  string                     scale()          const {return m_scale;} 



  //  Display or clear information for this pdf

  /**
   * Displays information about this pdf to the screen or writes it to a
   * file if a file name is passed in.
   * 
   * \param[in] fileName (optional) name of file to write pdf info to
   * \param[in] append (optional) if true (default) information will be 
   * appended to the file, if false is passed in the file will be overwritten
   */  
  void                       display(string fileName = "", bool append = true);

  /**
   * This clears out all the internal data for this particular PDFInfo
   * object.
   */
  void                       clear();
  

  /**
>>>>>>> 879a7eec
   * This sets the initial value of the production parameter for a particular
   * parameter.
   *
   * \param[in] value the desired initial value
   * \param[in] propagateToConstraints (optional) if true (default) 
   * the value is also passed to the constrained PDFs
   */
  void setValue          (double value, bool propagateToConstraints = true);
  
  void setFixed          (bool fixed, bool propagateToConstraints = true);
  
  void setScale          (string scale)            {m_scale = scale;}

  
private:
  
  string                       m_reactionName;
  string                       m_pdfName;
  double                       m_value;
  bool                         m_fixed;
  string                       m_scale;
  
};




class ParameterInfo
{
public:
  
  ParameterInfo(const string& parName,
                double        value):
  m_parName(parName),
  m_value(value) {clear();};
  
  
  // Every parameter has a parameter name and an initial value
  
  string parName()         const  {return m_parName;}
  double value()           const  {return m_value;}
  
  
  // If true, the parameter is fixed to its initial value.
  
  bool   fixed()           const  {return m_fixed;}
  
  
  // If the parameter is bounded, it is bounded between its
  //   lowerBound and upperBound.
  
  bool   bounded()         const  {return m_bounded;}
  double lowerBound()      const  {return m_lowerBound;}
  double upperBound()      const  {return m_upperBound;}
  
  
  // If the parameter is "gaussianBounded," an additional likelihood
  //   factor is created based on the parameter's position within a 
  //   a gaussian distribution with mean centralValue and error
  //   gaussianError.
  
  bool   gaussianBounded() const  {return m_gaussianBounded;}
  double centralValue()    const  {return m_centralValue;}
  double gaussianError()   const  {return m_gaussianError;}
  
  
  // Display or clear inforamtion for this parameter
  
  void display(string fileName = "", bool append = true);
  void clear();
  
  
  // Use these methods to set up this parameter
  
  void setValue           (double value)         {m_value = value;}
  void setFixed           (bool fixed)           {m_fixed = fixed;}
  void setBounded         (bool bounded)         {m_bounded = bounded;}
  void setLowerBound      (double lowerBound)    {m_lowerBound = lowerBound;}
  void setUpperBound      (double upperBound)    {m_upperBound = upperBound;}
  void setGaussianBounded (bool gaussianBounded) {m_gaussianBounded = gaussianBounded;}
  void setCentralValue    (double centralValue)  {m_centralValue = centralValue;}
  void setGaussianError   (double gaussianError) {m_gaussianError = gaussianError;}
  
  
private:
  
  string m_parName;
  double m_value;
  bool   m_fixed;
  bool   m_bounded;
  double m_lowerBound;
  double m_upperBound;
  bool   m_gaussianBounded;
  double m_centralValue;
  double m_gaussianError;
  
};




#endif<|MERGE_RESOLUTION|>--- conflicted
+++ resolved
@@ -1197,7 +1197,6 @@
   vector< vector<int> >        m_permutations;
   
 };
-<<<<<<< HEAD
 
 
 
@@ -1210,20 +1209,6 @@
 
 class PDFInfo : public TermInfo
 
-=======
-
-
-
-/**
- * This class holds all information related to a single pdf.  
- *
- * \ingroup IUAmpTools
- */
-
-
-class PDFInfo : public TermInfo
-
->>>>>>> 879a7eec
 {
 public:
   
@@ -1249,7 +1234,6 @@
   
   /**
    * This returns the name of the pdf.
-<<<<<<< HEAD
    */
   string                     pdfName()        const {return m_pdfName;}
   
@@ -1300,58 +1284,6 @@
   
 
   /**
-=======
-   */
-  string                     pdfName()        const {return m_pdfName;}
-  
-  /**
-   * This returns the "full name" of the pdf.  It is obtained by concatenating
-   * togther the reaction name and pdf name with a double colon,
-   * i.e. reactionName::pdfName
-   */
-  string                     fullName()       const {return (m_reactionName + "::" +
-                                                             m_pdfName);}
-  /**
-   * Flags marking this class as a PDF (not an amplitude).
-   */  
-  bool                       isAmplitude()    const {return false;}
-  bool                       isPDF()          const {return true;}
-  
-  
-  //  Return information about the production parameter for this pdf.
-  
-  /**
-   * This returns the current value of the production parameter.
-   */
-  double                     value()          const {return m_value;}
-
-  bool                       fixed()          const {return m_fixed;}
-  
-  string                     scale()          const {return m_scale;} 
-
-
-
-  //  Display or clear information for this pdf
-
-  /**
-   * Displays information about this pdf to the screen or writes it to a
-   * file if a file name is passed in.
-   * 
-   * \param[in] fileName (optional) name of file to write pdf info to
-   * \param[in] append (optional) if true (default) information will be 
-   * appended to the file, if false is passed in the file will be overwritten
-   */  
-  void                       display(string fileName = "", bool append = true);
-
-  /**
-   * This clears out all the internal data for this particular PDFInfo
-   * object.
-   */
-  void                       clear();
-  
-
-  /**
->>>>>>> 879a7eec
    * This sets the initial value of the production parameter for a particular
    * parameter.
    *
